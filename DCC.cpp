/*
 *  © 2020, Chris Harlow. All rights reserved.
 *  © 2020, Harald Barth
 *  
 *  This file is part of Asbelos DCC API
 *
 *  This is free software: you can redistribute it and/or modify
 *  it under the terms of the GNU General Public License as published by
 *  the Free Software Foundation, either version 3 of the License, or
 *  (at your option) any later version.
 *
 *  It is distributed in the hope that it will be useful,
 *  but WITHOUT ANY WARRANTY; without even the implied warranty of
 *  MERCHANTABILITY or FITNESS FOR A PARTICULAR PURPOSE.  See the
 *  GNU General Public License for more details.
 *
 *  You should have received a copy of the GNU General Public License
 *  along with CommandStation.  If not, see <https://www.gnu.org/licenses/>.
 */
#include "DIAG.h"
#include "DCC.h"
#include "DCCWaveform.h"
#include "EEStore.h"
#include "GITHUB_SHA.h"
#include "version.h"

// This module is responsible for converting API calls into
// messages to be sent to the waveform generator.
// It has no visibility of the hardware, timers, interrupts
// nor of the waveform issues such as preambles, start bits checksums or cutouts.
//
// Nor should it have to deal with JMRI responsess other than the OK/FAIL
// or cv value returned. I will move that back to the JMRI interface later
//
// The interface to the waveform generator is narrowed down to merely:
//   Scheduling a message on the prog or main track using a function
//   Obtaining ACKs from the prog track using a function
//   There are no volatiles here.

const byte FN_GROUP_1=0x01;         
const byte FN_GROUP_2=0x02;         
const byte FN_GROUP_3=0x04;         
const byte FN_GROUP_4=0x08;         
const byte FN_GROUP_5=0x10;         

FSH* DCC::shieldName=NULL;

void DCC::begin(const FSH* motorShieldName, MotorDriver * mainDriver, MotorDriver* progDriver, byte timerNumber) {
  shieldName=(FSH*)motorShieldName;
  DIAG(F("<iDCC-EX V-%S / %S / %S G-%S>\n"), F(VERSION), F(ARDUINO_TYPE), shieldName, F(GITHUB_SHA));

  // Load stuff from EEprom
  (void)EEPROM; // tell compiler not to warn this is unused
  EEStore::init();

  DCCWaveform::begin(mainDriver,progDriver, timerNumber); 
}

void DCC::setThrottle( uint16_t cab, uint8_t tSpeed, bool tDirection)  {
  byte speedCode = (tSpeed & 0x7F)  + tDirection * 128; 
  setThrottle2(cab, speedCode);
  // retain speed for loco reminders
  updateLocoReminder(cab, speedCode );
}

void DCC::setThrottle2( uint16_t cab, byte speedCode)  {

  uint8_t b[4];
  uint8_t nB = 0;
  // DIAG(F("\nsetSpeedInternal %d %x"),cab,speedCode);
  
  if (cab > 127)
    b[nB++] = highByte(cab) | 0xC0;    // convert train number into a two-byte address
  b[nB++] = lowByte(cab);
  b[nB++] = SET_SPEED;                      // 128-step speed control byte
  b[nB++] = speedCode; // for encoding see setThrottle

  DCCWaveform::mainTrack.schedulePacket(b, nB, 0);
}

void DCC::setFunctionInternal(int cab, byte byte1, byte byte2) {
  // DIAG(F("\nsetFunctionInternal %d %x %x"),cab,byte1,byte2);
  byte b[4];
  byte nB = 0;

  if (cab > 127)
    b[nB++] = highByte(cab) | 0xC0;    // convert train number into a two-byte address
  b[nB++] = lowByte(cab);
  if (byte1!=0) b[nB++] = byte1;
  b[nB++] = byte2;

  DCCWaveform::mainTrack.schedulePacket(b, nB, 3);     // send packet 3 times
}

uint8_t DCC::getThrottleSpeed(int cab) {
  int reg=lookupSpeedTable(cab);
  if (reg<0) return -1;
  return speedTable[reg].speedCode & 0x7F;
}

bool DCC::getThrottleDirection(int cab) {
  int reg=lookupSpeedTable(cab);
  if (reg<0) return false ;
  return (speedTable[reg].speedCode & 0x80) !=0;
}

// Set function to value on or off
void DCC::setFn( int cab, byte functionNumber, bool on) {
  if (cab<=0 || functionNumber>28) return;
  int reg = lookupSpeedTable(cab);
  if (reg<0) return;  

  // Take care of functions:
  // Set state of function
  unsigned long funcmask = (1UL<<functionNumber);
  if (on) {
      speedTable[reg].functions |= funcmask;
  } else {
      speedTable[reg].functions &= ~funcmask;
  }
  updateGroupflags(speedTable[reg].groupFlags, functionNumber);
  return;
}

// Change function according to how button was pressed,
// typically in WiThrottle.
// Returns new state or -1 if nothing was changed.
int DCC::changeFn( int cab, byte functionNumber, bool pressed) {
  int funcstate = -1;
  if (cab<=0 || functionNumber>28) return funcstate;
  int reg = lookupSpeedTable(cab);
  if (reg<0) return funcstate;  

  // Take care of functions:
  // Imitate how many command stations do it: Button press is
  // toggle but for F2 where it is momentary
  unsigned long funcmask = (1UL<<functionNumber);
  if (functionNumber == 2) {
      // turn on F2 on press and off again at release of button
      if (pressed) {
	  speedTable[reg].functions |= funcmask;
	  funcstate = 1;
      } else {
	  speedTable[reg].functions &= ~funcmask;
	  funcstate = 0;
      }
  } else {
      // toggle function on press, ignore release
      if (pressed) {
	  speedTable[reg].functions ^= funcmask;
      }
      funcstate = speedTable[reg].functions & funcmask;
  }
  updateGroupflags(speedTable[reg].groupFlags, functionNumber);
  return funcstate;
}

int DCC::getFn( int cab, byte functionNumber) {
  if (cab<=0 || functionNumber>28) return -1;  // unknown
  int reg = lookupSpeedTable(cab);
  if (reg<0) return -1;  

  unsigned long funcmask = (1UL<<functionNumber);
  return  (speedTable[reg].functions & funcmask)? 1 : 0;
}

// Set the group flag to say we have touched the particular group.
// A group will be reminded only if it has been touched.  
void DCC::updateGroupflags(byte & flags, int functionNumber) {
  byte groupMask;
  if (functionNumber<=4)       groupMask=FN_GROUP_1;
  else if (functionNumber<=8)  groupMask=FN_GROUP_2;
  else if (functionNumber<=12) groupMask=FN_GROUP_3;
  else if (functionNumber<=20) groupMask=FN_GROUP_4;
  else                         groupMask=FN_GROUP_5;
  flags |= groupMask; 
}

void DCC::setAccessory(int address, byte number, bool activate) {
  // use masks to detect wrong values and do nothing
  if(address != (address & 511))
    return;
  if(number != (number & 3))
    return;
  byte b[2];

  b[0] = address % 64 + 128;                                     // first byte is of the form 10AAAAAA, where AAAAAA represent 6 least signifcant bits of accessory address
  b[1] = ((((address / 64) % 8) << 4) + (number % 4 << 1) + activate % 2) ^ 0xF8; // second byte is of the form 1AAACDDD, where C should be 1, and the least significant D represent activate/deactivate

  DCCWaveform::mainTrack.schedulePacket(b, 2, 4);      // Repeat the packet four times
}

void DCC::writeCVByteMain(int cab, int cv, byte bValue)  {
  byte b[5];
  byte nB = 0;
  if (cab > 127)
    b[nB++] = highByte(cab) | 0xC0;    // convert train number into a two-byte address

  b[nB++] = lowByte(cab);
  b[nB++] = cv1(WRITE_BYTE_MAIN, cv); // any CV>1023 will become modulus(1024) due to bit-mask of 0x03
  b[nB++] = cv2(cv);
  b[nB++] = bValue;

  DCCWaveform::mainTrack.schedulePacket(b, nB, 4);
}

void DCC::writeCVBitMain(int cab, int cv, byte bNum, bool bValue)  {
  byte b[5];
  byte nB = 0;
  bValue = bValue % 2;
  bNum = bNum % 8;

  if (cab > 127)
    b[nB++] = highByte(cab) | 0xC0;    // convert train number into a two-byte address

  b[nB++] = lowByte(cab);
  b[nB++] = cv1(WRITE_BIT_MAIN, cv); // any CV>1023 will become modulus(1024) due to bit-mask of 0x03
  b[nB++] = cv2(cv);
  b[nB++] = WRITE_BIT | (bValue ? BIT_ON : BIT_OFF) | bNum;

  DCCWaveform::mainTrack.schedulePacket(b, nB, 4);
}

void DCC::setProgTrackSyncMain(bool on) {
  DCCWaveform::progTrackSyncMain=on;
}
void DCC::setProgTrackBoost(bool on) {
  DCCWaveform::progTrackBoosted=on;
}

FSH* DCC::getMotorShieldName() {
  return shieldName;
}
  
const ackOp FLASH WRITE_BIT0_PROG[] = {
     BASELINE,
     W0,WACK,
     V0, WACK,  // validate bit is 0 
     ITC1,      // if acked, callback(1)
     FAIL  // callback (-1)
};
const ackOp FLASH WRITE_BIT1_PROG[] = {
     BASELINE,
     W1,WACK,
     V1, WACK,  // validate bit is 1 
     ITC1,      // if acked, callback(1)
     FAIL  // callback (-1)
};

const ackOp FLASH VERIFY_BIT0_PROG[] = {
     BASELINE,
     V0, WACK,  // validate bit is 0 
     ITC0,      // if acked, callback(0)
     V1, WACK,  // validate bit is 1
     ITC1,       
     FAIL  // callback (-1)
};
const ackOp FLASH VERIFY_BIT1_PROG[] = {
     BASELINE,
     V1, WACK,  // validate bit is 1 
     ITC1,      // if acked, callback(1)
     V0, WACK, 
     ITC0,
     FAIL  // callback (-1)
};

const ackOp FLASH READ_BIT_PROG[] = {
     BASELINE,
     V1, WACK,  // validate bit is 1 
     ITC1,      // if acked, callback(1)
     V0, WACK,  // validate bit is zero
     ITC0,      // if acked callback 0
     FAIL       // bit not readable 
     };
     
const ackOp FLASH WRITE_BYTE_PROG[] = {
      BASELINE,
      WB,WACK,    // Write 
      VB,WACK,     // validate byte 
      ITC1,       // if ok callback (1)
      FAIL        // callback (-1)
      };
      
const ackOp FLASH VERIFY_BYTE_PROG[] = {
      BASELINE,
      VB,WACK,     // validate byte 
      ITCB,       // if ok callback value
      STARTMERGE,    //clear bit and byte values ready for merge pass
      // each bit is validated against 0 and the result inverted in MERGE
      // this is because there tend to be more zeros in cv values than ones.  
      // There is no need for one validation as entire byte is validated at the end
      V0, WACK, MERGE,        // read and merge first tested bit (7)
      ITSKIP,                 // do small excursion if there was no ack
        SETBIT,(ackOp)7,
        V1, WACK, NAKFAIL,    // test if there is an ack on the inverse of this bit (7)
        SETBIT,(ackOp)6,      // and abort whole test if not else continue with bit (6)
      SKIPTARGET,
      V0, WACK, MERGE,        // read and merge second tested bit (6)
      V0, WACK, MERGE,        // read and merge third  tested bit (5) ...
      V0, WACK, MERGE,
      V0, WACK, MERGE,
      V0, WACK, MERGE,
      V0, WACK, MERGE,
      V0, WACK, MERGE,
      VB, WACK, ITCB,  // verify merged byte and return it if acked ok 
      FAIL };
      
      
const ackOp FLASH READ_CV_PROG[] = {
      BASELINE,
      STARTMERGE,    //clear bit and byte values ready for merge pass
      // each bit is validated against 0 and the result inverted in MERGE
      // this is because there tend to be more zeros in cv values than ones.  
      // There is no need for one validation as entire byte is validated at the end
      V0, WACK, MERGE,        // read and merge first tested bit (7)
      ITSKIP,                 // do small excursion if there was no ack
        SETBIT,(ackOp)7,
        V1, WACK, NAKFAIL,    // test if there is an ack on the inverse of this bit (7)
        SETBIT,(ackOp)6,      // and abort whole test if not else continue with bit (6)
      SKIPTARGET,
      V0, WACK, MERGE,        // read and merge second tested bit (6)
      V0, WACK, MERGE,        // read and merge third  tested bit (5) ...
      V0, WACK, MERGE,
      V0, WACK, MERGE,
      V0, WACK, MERGE,
      V0, WACK, MERGE,
      V0, WACK, MERGE,
      VB, WACK, ITCB,  // verify merged byte and return it if acked ok 
      FAIL };          // verification failed


const ackOp FLASH LOCO_ID_PROG[] = {
      BASELINE,
      SETCV, (ackOp)1,   
      SETBIT, (ackOp)7,
      V0,WACK,NAKFAIL, // test CV 1 bit 7 is a zero... NAK means no loco found

      SETCV, (ackOp)19,     // CV 19 is consist setting
      SETBYTE, (ackOp)0,    
      VB, WACK, ITSKIP,     // ignore consist if cv19 is zero (no consist)
      SETBYTE, (ackOp)128,
      VB, WACK, ITSKIP,     // ignore consist if cv19 is 128 (no consist, direction bit set)
      STARTMERGE,           // Setup to read cv 19
      V0, WACK, MERGE,  
      V0, WACK, MERGE,  
      V0, WACK, MERGE,
      V0, WACK, MERGE,
      V0, WACK, MERGE,
      V0, WACK, MERGE,
      V0, WACK, MERGE,
      V0, WACK, MERGE,
      VB, WACK, ITCB7,  // return 7 bits only, No_ACK means CV19 not supported so ignore it
      
      SKIPTARGET,     // continue here if CV 19 is zero or fails all validation      
      SETCV,(ackOp)29,
      SETBIT,(ackOp)5,
      V0, WACK, ITSKIP,  // Skip to SKIPTARGET if bit 5 of CV29 is zero
      
      // Long locoid  
      SETCV, (ackOp)17,       // CV 17 is part of locoid
      STARTMERGE,
      V0, WACK, MERGE,  // read and merge bit 1 etc
      V0, WACK, MERGE,
      V0, WACK, MERGE,
      V0, WACK, MERGE,
      V0, WACK, MERGE,
      V0, WACK, MERGE,
      V0, WACK, MERGE,
      V0, WACK, MERGE,
      VB, WACK, NAKFAIL,  // verify merged byte and return -1 it if not acked ok
      STASHLOCOID,         // keep stashed cv 17 for later 
      // Read 2nd part from CV 18 
      SETCV, (ackOp)18,
      STARTMERGE,
      V0, WACK, MERGE,  // read and merge bit 1 etc
      V0, WACK, MERGE,
      V0, WACK, MERGE,
      V0, WACK, MERGE,
      V0, WACK, MERGE,
      V0, WACK, MERGE,
      V0, WACK, MERGE,
      V0, WACK, MERGE,
      VB, WACK, NAKFAIL,  // verify merged byte and return -1 it if not acked ok
      COMBINELOCOID,        // Combile byte with stash to make long locoid and callback
      
      // ITSKIP Skips to here if CV 29 bit 5 was zero. so read CV 1 and return that  
      SKIPTARGET,
      SETCV, (ackOp)1,
      STARTMERGE,
      SETBIT, (ackOp)6,  // skip over first bit as we know its a zero
      V0, WACK, MERGE,
      V0, WACK, MERGE,
      V0, WACK, MERGE,
      V0, WACK, MERGE,
      V0, WACK, MERGE,
      V0, WACK, MERGE,
      V0, WACK, MERGE,
      VB, WACK, ITCB,  // verify merged byte and callback
      FAIL
      };    

const ackOp PROGMEM SHORT_LOCO_ID_PROG[] = {
      BASELINE,
      SETCV,(ackOp)19,
      SETBYTE, (ackOp)0,
      WB,WACK,     // ignore router without cv19 support
      // Turn off long address flag
      SETCV,(ackOp)29,
      SETBIT,(ackOp)5,
      W0,WACK,NAKFAIL,
      SETCV, (ackOp)1,   
      SETBYTEL,   // low byte of word 
      WB,WACK,NAKFAIL,
      VB,WACK,ITCB,
      FAIL
};    

const ackOp PROGMEM LONG_LOCO_ID_PROG[] = {
      BASELINE,
      // Clear consist CV 19
      SETCV,(ackOp)19,
      SETBYTE, (ackOp)0,
      WB,WACK,     // ignore router without cv19 support
      // Turn on long address flag cv29 bit 5
      SETCV,(ackOp)29,
      SETBIT,(ackOp)5,
      W1,WACK,NAKFAIL,
      // Store high byte of address in cv 17
      SETCV, (ackOp)17,
      SETBYTEH,   // high byte of word 
      WB,WACK,NAKFAIL,
      VB,WACK,NAKFAIL,
      // store 
      SETCV, (ackOp)18,
      SETBYTEL,   // low byte of word 
      WB,WACK,NAKFAIL,
      VB,WACK,ITC1,   // callback(1) means Ok
      FAIL
};    

// On the following prog-track functions blocking defaults to false.
// blocking=true forces the API to block, waiting for the response and invoke the callback BEFORE returning.
// During that wait, other parts of the system will be unresponsive.
// blocking =false means the callback will be called some time after the API returns (typically a few tenths of a second)
//  but that would be very inconvenient in a Wifi situaltion where the stream becomes 
//  unuavailable immediately after the API rerturns. 

void  DCC::writeCVByte(int cv, byte byteValue, ACK_CALLBACK callback, bool blocking)  {
  ackManagerSetup(cv, byteValue,  WRITE_BYTE_PROG, callback, blocking);
}


void DCC::writeCVBit(int cv, byte bitNum, bool bitValue, ACK_CALLBACK callback, bool blocking)  {
  if (bitNum >= 8) callback(-1);
  else ackManagerSetup(cv, bitNum, bitValue?WRITE_BIT1_PROG:WRITE_BIT0_PROG, callback, blocking);
}

void  DCC::verifyCVByte(int cv, byte byteValue, ACK_CALLBACK callback, bool blocking)  {
  ackManagerSetup(cv, byteValue,  VERIFY_BYTE_PROG, callback, blocking);
}


void DCC::verifyCVBit(int cv, byte bitNum, bool bitValue, ACK_CALLBACK callback, bool blocking)  {
  if (bitNum >= 8) callback(-1);
  else ackManagerSetup(cv, bitNum, bitValue?VERIFY_BIT1_PROG:VERIFY_BIT0_PROG, callback, blocking);
}


void DCC::readCVBit(int cv, byte bitNum, ACK_CALLBACK callback, bool blocking)  {
  if (bitNum >= 8) callback(-1);
  else ackManagerSetup(cv, bitNum,READ_BIT_PROG, callback, blocking);
}

void DCC::readCV(int cv, ACK_CALLBACK callback, bool blocking)  {
  ackManagerSetup(cv, 0,READ_CV_PROG, callback, blocking);
}

void DCC::getLocoId(ACK_CALLBACK callback, bool blocking) {
  ackManagerSetup(0,0, LOCO_ID_PROG, callback, blocking);
}

void DCC::setLocoId(int id,ACK_CALLBACK callback, bool blocking) {
  if (id<=0 || id>9999) callback(-1);
  int wordval;
  if (id<=127) ackManagerSetup(id,SHORT_LOCO_ID_PROG, callback, blocking);
  else ackManagerSetup(id | 0xc000,LONG_LOCO_ID_PROG, callback, blocking);
}

void DCC::forgetLoco(int cab) {  // removes any speed reminders for this loco  
  int reg=lookupSpeedTable(cab);
  if (reg>=0) speedTable[reg].loco=0;
}
void DCC::forgetAllLocos() {  // removes all speed reminders
  for (int i=0;i<MAX_LOCOS;i++) speedTable[i].loco=0;  
}

byte DCC::loopStatus=0;  

void DCC::loop()  {
  DCCWaveform::loop(); // power overload checks
  ackManagerLoop(false);    // maintain prog track ack manager
  issueReminders();
}

void DCC::issueReminders() {
  // if the main track transmitter still has a pending packet, skip this time around.
  if ( DCCWaveform::mainTrack.packetPending) return;

  // This loop searches for a loco in the speed table starting at nextLoco and cycling back around
  for (int reg=0;reg<MAX_LOCOS;reg++) {
       int slot=reg+nextLoco;
       if (slot>=MAX_LOCOS) slot-=MAX_LOCOS; 
       if (speedTable[slot].loco > 0) {
          // have found the next loco to remind 
          // issueReminder will return true if this loco is completed (ie speed and functions)
          if (issueReminder(slot)) nextLoco=slot+1; 
          return;
        }
  }
}
 
bool DCC::issueReminder(int reg) {
  unsigned long functions=speedTable[reg].functions;
  int loco=speedTable[reg].loco;
  byte flags=speedTable[reg].groupFlags;
  
  switch (loopStatus) {
        case 0:
      //   DIAG(F("\nReminder %d speed %d"),loco,speedTable[reg].speedCode);
         setThrottle2(loco, speedTable[reg].speedCode);
         break;
       case 1: // remind function group 1 (F0-F4)
          if (flags & FN_GROUP_1) 
              setFunctionInternal(loco,0, 128 | ((functions>>1)& 0x0F) | ((functions & 0x01)<<4)); // 100D DDDD
          break;     
       case 2: // remind function group 2 F5-F8
          if (flags & FN_GROUP_2) 
              setFunctionInternal(loco,0, 176 | ((functions>>5)& 0x0F));                           // 1011 DDDD
          break;     
       case 3: // remind function group 3 F9-F12
          if (flags & FN_GROUP_3) 
              setFunctionInternal(loco,0, 160 | ((functions>>9)& 0x0F));                           // 1010 DDDD
          break;   
       case 4: // remind function group 4 F13-F20
          if (flags & FN_GROUP_4) 
              setFunctionInternal(loco,222, ((functions>>13)& 0xFF)); 
          flags&= ~FN_GROUP_4;  // dont send them again
          break;  
       case 5: // remind function group 5 F21-F28
          if (flags & FN_GROUP_5)
              setFunctionInternal(loco,223, ((functions>>21)& 0xFF)); 
          flags&= ~FN_GROUP_5;  // dont send them again
          break; 
      }
      loopStatus++;
      // if we reach status 6 then this loco is done so
      // reset status to 0 for next loco and return true so caller 
      // moves on to next loco. 
      if (loopStatus>5) loopStatus=0;
      return loopStatus==0;
    }
 
 


///// Private helper functions below here /////////////////////

byte DCC::cv1(byte opcode, int cv)  {
  cv--;
  return (highByte(cv) & (byte)0x03) | opcode;
}
byte DCC::cv2(int cv)  {
  cv--;
  return lowByte(cv);
}

int DCC::lookupSpeedTable(int locoId) {
  // determine speed reg for this loco
  int firstEmpty = MAX_LOCOS;
  int reg;
  for (reg = 0; reg < MAX_LOCOS; reg++) {
    if (speedTable[reg].loco == locoId) break;
    if (speedTable[reg].loco == 0 && firstEmpty == MAX_LOCOS) firstEmpty = reg;
  }
  if (reg == MAX_LOCOS) reg = firstEmpty;
  if (reg >= MAX_LOCOS) {
    DIAG(F("\nToo many locos\n"));
    return -1;
  }
  if (reg==firstEmpty){
        speedTable[reg].loco = locoId;
        speedTable[reg].speedCode=128;  // default direction forward
        speedTable[reg].groupFlags=0;
        speedTable[reg].functions=0;
  }
  return reg;
}
  
void  DCC::updateLocoReminder(int loco, byte speedCode) {
 
  if (loco==0) {
     // broadcast stop/estop but dont change direction
     for (int reg = 0; reg < MAX_LOCOS; reg++) {
       speedTable[reg].speedCode = (speedTable[reg].speedCode & 0x80) |  (speedCode & 0x7f);
     }
     return; 
  }
  
  // determine speed reg for this loco
  int reg=lookupSpeedTable(loco);       
  if (reg>=0) speedTable[reg].speedCode = speedCode;
}

DCC::LOCO DCC::speedTable[MAX_LOCOS];
int DCC::nextLoco = 0;

//ACK MANAGER
ackOp  const *  DCC::ackManagerProg;
byte   DCC::ackManagerByte;
byte   DCC::ackManagerStash;
int    DCC::ackManagerWord;
int    DCC::ackManagerCv;
byte   DCC::ackManagerBitNum;
bool   DCC::ackReceived;

ACK_CALLBACK DCC::ackManagerCallback;

void  DCC::ackManagerSetup(int cv, byte byteValueOrBitnum, ackOp const program[], ACK_CALLBACK callback, bool blocking) {
  ackManagerCv = cv;
  ackManagerProg = program;
  ackManagerByte = byteValueOrBitnum;
  ackManagerBitNum=byteValueOrBitnum;
  ackManagerCallback = callback;
  if (blocking) ackManagerLoop(blocking);
}

void  DCC::ackManagerSetup(int wordval, ackOp const program[], ACK_CALLBACK callback, bool blocking) {
  ackManagerWord=wordval;
  ackManagerProg = program;
  ackManagerCallback = callback;
  if (blocking) ackManagerLoop(blocking);
}

const byte RESET_MIN=8;  // tuning of reset counter before sending message

// checkRessets return true if the caller should yield back to loop and try later.
bool DCC::checkResets(bool blocking, uint8_t numResets) {
  if (blocking) {
    // must block waiting for restest to be issued
    while(DCCWaveform::progTrack.sentResetsSincePacket < numResets);
    return false; // caller need not yield
  }
  return DCCWaveform::progTrack.sentResetsSincePacket < numResets;
}

void DCC::ackManagerLoop(bool blocking) {
  while (ackManagerProg) {
    byte opcode=GETFLASH(ackManagerProg);
    
    // breaks from this switch will step to next prog entry
    // returns from this switch will stay on same entry
    // (typically waiting for a reset counter or ACK waiting, or when all finished.)
    // if blocking then we must ONLY return AFTER callback issued       
    switch (opcode) {
      case BASELINE:
	  if (DCCWaveform::progTrack.getPowerMode() == POWERMODE::OFF) {
        if (Diag::ACK) DIAG(F("\nAuto Prog power on"));
        DCCWaveform::progTrack.setPowerMode(POWERMODE::ON);
        DCCWaveform::progTrack.sentResetsSincePacket = 0;
	      DCCWaveform::progTrack.autoPowerOff=true;
	      if (!blocking) return;
	  }
	  if (checkResets(blocking, DCCWaveform::progTrack.autoPowerOff ? 20 : 3)) return;
          DCCWaveform::progTrack.setAckBaseline();
          break;   
      case W0:    // write 0 bit 
      case W1:    // write 1 bit 
            {
	      if (checkResets(blocking, RESET_MIN)) return;
              if (Diag::ACK) DIAG(F("\nW%d cv=%d bit=%d"),opcode==W1, ackManagerCv,ackManagerBitNum); 
              byte instruction = WRITE_BIT | (opcode==W1 ? BIT_ON : BIT_OFF) | ackManagerBitNum;
              byte message[] = {cv1(BIT_MANIPULATE, ackManagerCv), cv2(ackManagerCv), instruction };
              DCCWaveform::progTrack.schedulePacket(message, sizeof(message), PROG_REPEATS);
              DCCWaveform::progTrack.setAckPending(); 
         }
            break; 
      
      case WB:   // write byte 
            {
	      if (checkResets(blocking, RESET_MIN)) return;
              if (Diag::ACK) DIAG(F("\nWB cv=%d value=%d"),ackManagerCv,ackManagerByte);
              byte message[] = {cv1(WRITE_BYTE, ackManagerCv), cv2(ackManagerCv), ackManagerByte};
              DCCWaveform::progTrack.schedulePacket(message, sizeof(message), PROG_REPEATS);
              DCCWaveform::progTrack.setAckPending(); 
            }
            break;
      
      case   VB:     // Issue validate Byte packet
        {
	  if (checkResets(blocking, RESET_MIN)) return; 
          if (Diag::ACK) DIAG(F("\nVB cv=%d value=%d"),ackManagerCv,ackManagerByte);
          byte message[] = { cv1(VERIFY_BYTE, ackManagerCv), cv2(ackManagerCv), ackManagerByte};
          DCCWaveform::progTrack.schedulePacket(message, sizeof(message), PROG_REPEATS);
          DCCWaveform::progTrack.setAckPending(); 
        }
        break;
      
      case V0:
      case V1:      // Issue validate bit=0 or bit=1  packet
        {
	  if (checkResets(blocking, RESET_MIN)) return; 
          if (Diag::ACK) DIAG(F("\nV%d cv=%d bit=%d"),opcode==V1, ackManagerCv,ackManagerBitNum); 
          byte instruction = VERIFY_BIT | (opcode==V0?BIT_OFF:BIT_ON) | ackManagerBitNum;
          byte message[] = {cv1(BIT_MANIPULATE, ackManagerCv), cv2(ackManagerCv), instruction };
          DCCWaveform::progTrack.schedulePacket(message, sizeof(message), PROG_REPEATS);
          DCCWaveform::progTrack.setAckPending(); 
        }
        break;
      
      case WACK:   // wait for ack (or absence of ack)
         {
          byte ackState=2; // keep polling
          if (blocking) {
            while(ackState==2) ackState=DCCWaveform::progTrack.getAck();
          }
          else {
            ackState=DCCWaveform::progTrack.getAck();
            if (ackState==2) return; // keep polling
          }
          ackReceived=ackState==1;
          break;  // we have a genuine ACK result
         }
     case ITC0:
     case ITC1:   // If True Callback(0 or 1)  (if prevous WACK got an ACK)
        if (ackReceived) {
            ackManagerProg = NULL; // all done now
	          callback(opcode==ITC0?0:1);
            return;
          }
        break;
        
      case ITCB:   // If True callback(byte)
          if (ackReceived) {
            ackManagerProg = NULL; // all done now
            callback(ackManagerByte);
            return;
          }
        break;

      case ITCB7:   // If True callback(byte & 0xF)
          if (ackReceived) {
            ackManagerProg = NULL; // all done now
            callback(ackManagerByte & 0x7F);
            return;
          }
        break;
        
      case NAKFAIL:   // If nack callback(-1)
          if (!ackReceived) {
            ackManagerProg = NULL; // all done now
	          callback(-1);
            return;
          }
        break;
        
      case FAIL:  // callback(-1)
           ackManagerProg = NULL;
	         callback(-1);
           return;
           
      case STARTMERGE:
           ackManagerBitNum=7;
           ackManagerByte=0;     
          break;
          
      case MERGE:  // Merge previous Validate zero wack response with byte value and update bit number (use for reading CV bytes)
          ackManagerByte <<= 1;
          // ackReceived means bit is zero. 
          if (!ackReceived) ackManagerByte |= 1;
          ackManagerBitNum--;
          break;

      case SETBIT:
          ackManagerProg++; 
          ackManagerBitNum=GETFLASH(ackManagerProg);
          break;

     case SETCV:
          ackManagerProg++; 
          ackManagerCv=GETFLASH(ackManagerProg);
          break;

     case SETBYTE:
          ackManagerProg++; 
          ackManagerByte=pgm_read_byte_near(ackManagerProg);
          break;

    case SETBYTEH:
          ackManagerByte=highByte(ackManagerWord);
          break;
          
    case SETBYTEL:
          ackManagerByte=lowByte(ackManagerWord);
          break;

     case STASHLOCOID:
          ackManagerStash=ackManagerByte;  // stash value from CV17 
          break;
          
     case COMBINELOCOID: 
          // ackManagerStash is  cv17, ackManagerByte is CV 18
          ackManagerProg=NULL;
          callback( ackManagerByte + ((ackManagerStash - 192) << 8));
          return;            

     case ITSKIP:
          if (!ackReceived) break; 
          // SKIP opcodes until SKIPTARGET found
          while (opcode!=SKIPTARGET) {
            ackManagerProg++; 
<<<<<<< HEAD
            opcode=GETFLASH(ackManagerProg);
=======
            opcode=pgm_read_byte_near(ackManagerProg);
            // Jump over second byte of any 2-byte opcodes.
            if (opcode==SETBIT || opcode==SETBYTE || opcode==SETCV) ackManagerProg++;
>>>>>>> f646f12c
          }
          break;
     case SKIPTARGET: 
          break;     
     default: 
          DIAG(F("\n!! ackOp %d FAULT!!"),opcode);
          ackManagerProg=NULL;
          callback( -1);
          return;        
    
      }  // end of switch
    ackManagerProg++;
  }
}
void DCC::callback(int value) {
    if (DCCWaveform::progTrack.autoPowerOff) {
      if (Diag::ACK) DIAG(F("\nAuto Prog power off"));
      DCCWaveform::progTrack.doAutoPowerOff();
    }
    if (Diag::ACK) DIAG(F("\nCallback(%d)\n"),value);
    (ackManagerCallback)( value);
}

 void DCC::displayCabList(Print * stream) {

    int used=0;
    for (int reg = 0; reg < MAX_LOCOS; reg++) {
       if (speedTable[reg].loco>0) {
        used ++;
        StringFormatter::send(stream,F("\ncab=%d, speed=%d, dir=%c "),       
           speedTable[reg].loco,  speedTable[reg].speedCode & 0x7f,(speedTable[reg].speedCode & 0x80) ? 'F':'R');
       }
     }
     StringFormatter::send(stream,F("\nUsed=%d, max=%d\n"),used,MAX_LOCOS);
     
}<|MERGE_RESOLUTION|>--- conflicted
+++ resolved
@@ -818,13 +818,10 @@
           // SKIP opcodes until SKIPTARGET found
           while (opcode!=SKIPTARGET) {
             ackManagerProg++; 
-<<<<<<< HEAD
             opcode=GETFLASH(ackManagerProg);
-=======
             opcode=pgm_read_byte_near(ackManagerProg);
             // Jump over second byte of any 2-byte opcodes.
             if (opcode==SETBIT || opcode==SETBYTE || opcode==SETCV) ackManagerProg++;
->>>>>>> f646f12c
           }
           break;
      case SKIPTARGET: 
