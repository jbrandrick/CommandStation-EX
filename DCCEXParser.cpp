/*
 *  © 2020, Chris Harlow. All rights reserved.
 *  © 2020, Harald Barth.
 *  
 *  This file is part of CommandStation-EX
 *
 *  This is free software: you can redistribute it and/or modify
 *  it under the terms of the GNU General Public License as published by
 *  the Free Software Foundation, either version 3 of the License, or
 *  (at your option) any later version.
 *
 *  It is distributed in the hope that it will be useful,
 *  but WITHOUT ANY WARRANTY; without even the implied warranty of
 *  MERCHANTABILITY or FITNESS FOR A PARTICULAR PURPOSE.  See the
 *  GNU General Public License for more details.
 *
 *  You should have received a copy of the GNU General Public License
 *  along with CommandStation.  If not, see <https://www.gnu.org/licenses/>.
 */
#include "StringFormatter.h"
#include "DCCEXParser.h"
#include "DCC.h"
#include "DCCWaveform.h"
#include "Turnouts.h"
#include "Outputs.h"
#include "Sensors.h"
#include "freeMemory.h"
#include "GITHUB_SHA.h"
#include "version.h"

#include "EEStore.h"
#include "DIAG.h"
#include <avr/wdt.h>

// These keywords are used in the <1> command. The number is what you get if you use the keyword as a parameter.
// To discover new keyword numbers , use the <$ YOURKEYWORD> command
const int HASH_KEYWORD_PROG = -29718;
const int HASH_KEYWORD_MAIN = 11339;
const int HASH_KEYWORD_JOIN = -30750;
const int HASH_KEYWORD_CABS = -11981;
const int HASH_KEYWORD_RAM = 25982;
const int HASH_KEYWORD_CMD = 9962;
const int HASH_KEYWORD_WIT = 31594;
const int HASH_KEYWORD_WIFI = -5583;
const int HASH_KEYWORD_ACK = 3113;
const int HASH_KEYWORD_ON = 2657;
const int HASH_KEYWORD_DCC = 6436;
const int HASH_KEYWORD_SLOW = -17209;
const int HASH_KEYWORD_PROGBOOST = -6353;
const int HASH_KEYWORD_EEPROM = -7168;
const int HASH_KEYWORD_LIMIT = 27413;
const int HASH_KEYWORD_ETHERNET = -30767;    
const int HASH_KEYWORD_MAX = 16244;
const int HASH_KEYWORD_MIN = 15978;
<<<<<<< HEAD
const int HASH_KEYWORD_LCN = 15137;   
=======
const int HASH_KEYWORD_RESET = 26133;  
>>>>>>> 796e312a


int DCCEXParser::stashP[MAX_COMMAND_PARAMS];
bool DCCEXParser::stashBusy;

Print *DCCEXParser::stashStream = NULL;
RingStream *DCCEXParser::stashRingStream = NULL;
byte DCCEXParser::stashTarget=0;

// This is a JMRI command parser, one instance per incoming stream
// It doesnt know how the string got here, nor how it gets back.
// It knows nothing about hardware or tracks... it just parses strings and
// calls the corresponding DCC api.
// Non-DCC things like turnouts, pins and sensors are handled in additional JMRI interface classes.

DCCEXParser::DCCEXParser() {}
void DCCEXParser::flush()
{
    if (Diag::CMD)
        DIAG(F("\nBuffer flush"));
    bufferLength = 0;
    inCommandPayload = false;
}

void DCCEXParser::loop(Stream &stream)
{
    while (stream.available())
    {
        if (bufferLength == MAX_BUFFER)
        {
            flush();
        }
        char ch = stream.read();
        if (ch == '<')
        {
            inCommandPayload = true;
            bufferLength = 0;
            buffer[0] = '\0';
        }
        else if (ch == '>')
        {
            buffer[bufferLength] = '\0';
            parse(&stream, buffer, NULL); // Parse this (No ringStream for serial)
            inCommandPayload = false;
            break;
        }
        else if (inCommandPayload)
        {
            buffer[bufferLength++] = ch;
        }
    }
    Sensor::checkAll(&stream); // Update and print changes
}

int DCCEXParser::splitValues(int result[MAX_COMMAND_PARAMS], const byte *cmd)
{
    byte state = 1;
    byte parameterCount = 0;
    int runningValue = 0;
    const byte *remainingCmd = cmd + 1; // skips the opcode
    bool signNegative = false;

    // clear all parameters in case not enough found
    for (int i = 0; i < MAX_COMMAND_PARAMS; i++)
        result[i] = 0;

    while (parameterCount < MAX_COMMAND_PARAMS)
    {
        byte hot = *remainingCmd;

        switch (state)
        {

        case 1: // skipping spaces before a param
            if (hot == ' ')
                break;
            if (hot == '\0' || hot == '>')
                return parameterCount;
            state = 2;
            continue;

        case 2: // checking sign
            signNegative = false;
            runningValue = 0;
            state = 3;
            if (hot != '-')
                continue;
            signNegative = true;
            break;
        case 3: // building a parameter
            if (hot >= '0' && hot <= '9')
            {
                runningValue = 10 * runningValue + (hot - '0');
                break;
            }
            if (hot >= 'a' && hot <= 'z') hot=hot-'a'+'A'; // uppercase a..z
            if (hot >= 'A' && hot <= 'Z')
            {
                // Since JMRI got modified to send keywords in some rare cases, we need this
                // Super Kluge to turn keywords into a hash value that can be recognised later
                runningValue = ((runningValue << 5) + runningValue) ^ hot;
                break;
            }
            result[parameterCount] = runningValue * (signNegative ? -1 : 1);
            parameterCount++;
            state = 1;
            continue;
        }
        remainingCmd++;
    }
    return parameterCount;
}

int DCCEXParser::splitHexValues(int result[MAX_COMMAND_PARAMS], const byte *cmd)
{
    byte state = 1;
    byte parameterCount = 0;
    int runningValue = 0;
    const byte *remainingCmd = cmd + 1; // skips the opcode
    
    // clear all parameters in case not enough found
    for (int i = 0; i < MAX_COMMAND_PARAMS; i++)
        result[i] = 0;

    while (parameterCount < MAX_COMMAND_PARAMS)
    {
        byte hot = *remainingCmd;

        switch (state)
        {

        case 1: // skipping spaces before a param
            if (hot == ' ')
                break;
            if (hot == '\0' || hot == '>')
                return parameterCount;
            state = 2;
            continue;

        case 2: // checking first hex digit
            runningValue = 0;
            state = 3;
            continue;

        case 3: // building a parameter
            if (hot >= '0' && hot <= '9')
            {
                runningValue = 16 * runningValue + (hot - '0');
                break;
            }
            if (hot >= 'A' && hot <= 'F')
            {
                runningValue = 16 * runningValue + 10 + (hot - 'A');
                break;
            }
            if (hot >= 'a' && hot <= 'f')
            {
                runningValue = 16 * runningValue + 10 + (hot - 'a');
                break;
            }
            if (hot==' ' || hot=='>' || hot=='\0') { 
               result[parameterCount] = runningValue;
               parameterCount++;
               state = 1;
               continue;
            }
            return -1; // invalid hex digit
        }
        remainingCmd++;
    }
    return parameterCount;
}

FILTER_CALLBACK DCCEXParser::filterCallback = 0;
FILTER_CALLBACK DCCEXParser::filterRMFTCallback = 0;
AT_COMMAND_CALLBACK DCCEXParser::atCommandCallback = 0;
void DCCEXParser::setFilter(FILTER_CALLBACK filter)
{
    filterCallback = filter;
}
void DCCEXParser::setRMFTFilter(FILTER_CALLBACK filter)
{
    filterRMFTCallback = filter;
}
void DCCEXParser::setAtCommandCallback(AT_COMMAND_CALLBACK callback)
{
    atCommandCallback = callback;
}

// Parse an F() string 
void DCCEXParser::parse(const FSH * cmd) {
      int size=strlen_P((char *)cmd)+1; 
      char buffer[size];
      strcpy_P(buffer,(char *)cmd);
      parse(&Serial,(byte *)buffer,NULL);
}

// See documentation on DCC class for info on this section
void DCCEXParser::parse(Print *stream, byte *com, RingStream * ringStream)
{
    (void)EEPROM; // tell compiler not to warn this is unused
    if (Diag::CMD)
        DIAG(F("\nPARSING:%s\n"), com);
    int p[MAX_COMMAND_PARAMS];
    while (com[0] == '<' || com[0] == ' ')
        com++; // strip off any number of < or spaces
    byte params = splitValues(p, com);
    byte opcode = com[0];

    if (filterCallback)
        filterCallback(stream, opcode, params, p);
    if (filterRMFTCallback && opcode!='\0')
        filterRMFTCallback(stream, opcode, params, p);

    // Functions return from this switch if complete, break from switch implies error <X> to send
    switch (opcode)
    {
    case '\0':
        return; // filterCallback asked us to ignore
    case 't':   // THROTTLE <t [REGISTER] CAB SPEED DIRECTION>
    {
        int cab;
        int tspeed;
        int direction;

        if (params == 4)
        { // <t REGISTER CAB SPEED DIRECTION>
            cab = p[1];
            tspeed = p[2];
            direction = p[3];
        }
        else if (params == 3)
        { // <t CAB SPEED DIRECTION>
            cab = p[0];
            tspeed = p[1];
            direction = p[2];
        }
        else
            break;

        // Convert DCC-EX protocol speed steps where
        // -1=emergency stop, 0-126 as speeds
        // to DCC 0=stop, 1= emergency stop, 2-127 speeds
        if (tspeed > 126 || tspeed < -1)
            break; // invalid JMRI speed code
        if (tspeed < 0)
            tspeed = 1; // emergency stop DCC speed
        else if (tspeed > 0)
            tspeed++; // map 1-126 -> 2-127
        if (cab == 0 && tspeed > 1)
            break; // ignore broadcasts of speed>1

        if (direction < 0 || direction > 1)
            break; // invalid direction code

        DCC::setThrottle(cab, tspeed, direction);
        if (params == 4)
            StringFormatter::send(stream, F("<T %d %d %d>"), p[0], p[2], p[3]);
        else
            StringFormatter::send(stream, F("<O>"));
        return;
    }
    case 'f': // FUNCTION <f CAB BYTE1 [BYTE2]>
        if (parsef(stream, params, p))
            return;
        break;

    case 'a': // ACCESSORY <a ADDRESS SUBADDRESS ACTIVATE> or <a LINEARADDRESS ACTIVATE>
        { 
          int address;
          byte subaddress;
          byte activep;
          if (params==2) { // <a LINEARADDRESS ACTIVATE>
              address=(p[0] - 1) / 4 + 1;
              subaddress=(p[0] - 1)  % 4;
              activep=1;        
          }
          else if (params==3) { // <a ADDRESS SUBADDRESS ACTIVATE>
              address=p[0];
              subaddress=p[1];
              activep=2;        
          }
          else break; // invalid no of parameters
          
          if (
             ((address & 0x01FF) != address)      // invalid address (limit 9 bits ) 
          || ((subaddress & 0x03) != subaddress)  // invalid subaddress (limit 2 bits ) 
          || ((p[activep]  & 0x01) != p[activep]) // invalid activate 0|1
          ) break; 
            
          DCC::setAccessory(address, subaddress,p[activep]==1);
        }
        return;
     
    case 'T': // TURNOUT  <T ...>
        if (parseT(stream, params, p))
            return;
        break;

    case 'Z': // OUTPUT <Z ...>
        if (parseZ(stream, params, p))
            return;
        break;

    case 'S': // SENSOR <S ...>
        if (parseS(stream, params, p))
            return;
        break;

    case 'w': // WRITE CV on MAIN <w CAB CV VALUE>
        DCC::writeCVByteMain(p[0], p[1], p[2]);
        return;

    case 'b': // WRITE CV BIT ON MAIN <b CAB CV BIT VALUE>
        DCC::writeCVBitMain(p[0], p[1], p[2], p[3]);
        return;

    case 'M': // WRITE TRANSPARENT DCC PACKET MAIN <M REG X1 ... X9>
    case 'P': // WRITE TRANSPARENT DCC PACKET PROG <P REG X1 ... X9>
        // Re-parse the command using a hex-only splitter
        params=splitHexValues(p,com)-1; // drop REG
        if (params<1) break;  
        {
          byte packet[params];
          for (int i=0;i<params;i++) {
            packet[i]=(byte)p[i+1];
            if (Diag::CMD) DIAG(F("packet[%d]=%d (0x%x)\n"), i, packet[i], packet[i]);
          }
          (opcode=='M'?DCCWaveform::mainTrack:DCCWaveform::progTrack).schedulePacket(packet,params,3);  
        }
        return;
        
    case 'W': // WRITE CV ON PROG <W CV VALUE CALLBACKNUM CALLBACKSUB>
            if (!stashCallback(stream, p, ringStream))
                break;
        if (params == 1) // <W id> Write new loco id (clearing consist and managing short/long)
            DCC::setLocoId(p[0],callback_Wloco);
        else // WRITE CV ON PROG <W CV VALUE [CALLBACKNUM] [CALLBACKSUB]>
            DCC::writeCVByte(p[0], p[1], callback_W);
        return;

    case 'V': // VERIFY CV ON PROG <V CV VALUE> <V CV BIT 0|1>
        if (params == 2)
        { // <V CV VALUE>
            if (!stashCallback(stream, p, ringStream))
                break;
            DCC::verifyCVByte(p[0], p[1], callback_Vbyte);
            return;
        }
        if (params == 3)
        {
            if (!stashCallback(stream, p, ringStream))
                break;
            DCC::verifyCVBit(p[0], p[1], p[2], callback_Vbit);
            return;
        }
        break;

    case 'B': // WRITE CV BIT ON PROG <B CV BIT VALUE CALLBACKNUM CALLBACKSUB>
        if (!stashCallback(stream, p, ringStream))
            break;
        DCC::writeCVBit(p[0], p[1], p[2], callback_B);
        return;

    case 'R': // READ CV ON PROG
        if (params == 3)
        { // <R CV CALLBACKNUM CALLBACKSUB>
            if (!stashCallback(stream, p, ringStream))
                break;
            DCC::readCV(p[0], callback_R);
            return;
        }
        if (params == 0)
        { // <R> New read loco id
            if (!stashCallback(stream, p, ringStream))
                break;
            DCC::getLocoId(callback_Rloco);
            return;
        }
        break;

    case '1': // POWERON <1   [MAIN|PROG]>
    case '0': // POWEROFF <0 [MAIN | PROG] >
        if (params > 1)
            break;
        {
            POWERMODE mode = opcode == '1' ? POWERMODE::ON : POWERMODE::OFF;
            DCC::setProgTrackSyncMain(false); // Only <1 JOIN> will set this on, all others set it off
            if (params == 0 ||
		(MotorDriver::commonFaultPin && p[0] != HASH_KEYWORD_JOIN)) // commonFaultPin prevents individual track handling
            {
                DCCWaveform::mainTrack.setPowerMode(mode);
                DCCWaveform::progTrack.setPowerMode(mode);
		if (mode == POWERMODE::OFF)
		  DCC::setProgTrackBoost(false);  // Prog track boost mode will not outlive prog track off
                StringFormatter::send(stream, F("<p%c>"), opcode);
                return;
            }
            switch (p[0])
            {
            case HASH_KEYWORD_MAIN:
                DCCWaveform::mainTrack.setPowerMode(mode);
                StringFormatter::send(stream, F("<p%c MAIN>"), opcode);
                return;

            case HASH_KEYWORD_PROG:
                DCCWaveform::progTrack.setPowerMode(mode);
		if (mode == POWERMODE::OFF)
		  DCC::setProgTrackBoost(false);  // Prog track boost mode will not outlive prog track off
                StringFormatter::send(stream, F("<p%c PROG>"), opcode);
                return;
            case HASH_KEYWORD_JOIN:
                DCCWaveform::mainTrack.setPowerMode(mode);
                DCCWaveform::progTrack.setPowerMode(mode);
                if (mode == POWERMODE::ON)
                {
                    DCC::setProgTrackSyncMain(true);
                    StringFormatter::send(stream, F("<p1 JOIN>"), opcode);
                }
                else
                    StringFormatter::send(stream, F("<p0>"));
                return;
            }
            break;
        }
        return;

    case '!': // ESTOP ALL  <!>
        DCC::setThrottle(0,1,1); // this broadcasts speed 1(estop) and sets all reminders to speed 1. 
        return;

    case 'c': // SEND METER RESPONSES <c>
        //                               <c MeterName value C/V unit min max res warn>
        StringFormatter::send(stream, F("<c CurrentMAIN %d C Milli 0 %d 1 %d>"), DCCWaveform::mainTrack.getCurrentmA(), 
            DCCWaveform::mainTrack.getMaxmA(), DCCWaveform::mainTrack.getTripmA());
        StringFormatter::send(stream, F("<a %d>"), DCCWaveform::mainTrack.get1024Current()); //'a' message deprecated, remove once JMRI 4.22 is available
        return;

    case 'Q': // SENSORS <Q>
        Sensor::printAll(stream);
        return;

    case 's': // <s>
        StringFormatter::send(stream, F("<p%d>"), DCCWaveform::mainTrack.getPowerMode() == POWERMODE::ON);
        StringFormatter::send(stream, F("<iDCC-EX V-%S / %S / %S G-%S>"), F(VERSION), F(ARDUINO_TYPE), DCC::getMotorShieldName(), F(GITHUB_SHA));
        Turnout::printAll(stream); //send all Turnout states
        Output::printAll(stream);  //send all Output  states
        Sensor::printAll(stream);  //send all Sensor  states
        // TODO Send stats of  speed reminders table
        return;       

    case 'E': // STORE EPROM <E>
        EEStore::store();
        StringFormatter::send(stream, F("<e %d %d %d>"), EEStore::eeStore->data.nTurnouts, EEStore::eeStore->data.nSensors, EEStore::eeStore->data.nOutputs);
        return;

    case 'e': // CLEAR EPROM <e>
        EEStore::clear();
        StringFormatter::send(stream, F("<O>"));
        return;

    case ' ': // < >
        StringFormatter::send(stream, F("\n"));
        return;

    case 'D': // < >
        if (parseD(stream, params, p))
            return;
        return;

    case '#': // NUMBER OF LOCOSLOTS <#>
        StringFormatter::send(stream, F("<# %d>"), MAX_LOCOS);
        return;

    case '-': // Forget Loco <- [cab]>
        if (params > 1 || p[0]<0) break;
        if (p[0]==0) DCC::forgetAllLocos();
        else  DCC::forgetLoco(p[0]);
        return;

    case 'F': // New command to call the new Loco Function API <F cab func 1|0>
        if (Diag::CMD)
            DIAG(F("Setting loco %d F%d %S"), p[0], p[1], p[2] ? F("ON") : F("OFF"));
        DCC::setFn(p[0], p[1], p[2] == 1);
        return;

    case '+': // Complex Wifi interface command (not usual parse)
        if (atCommandCallback) {
          DCCWaveform::mainTrack.setPowerMode(POWERMODE::OFF);
          DCCWaveform::progTrack.setPowerMode(POWERMODE::OFF);
          atCommandCallback(com);
          return;
        }
        break;

    default: //anything else will diagnose and drop out to <X>
        DIAG(F("\nOpcode=%c params=%d\n"), opcode, params);
        for (int i = 0; i < params; i++)
            DIAG(F("p[%d]=%d (0x%x)\n"), i, p[i], p[i]);
        break;

    } // end of opcode switch

    // Any fallout here sends an <X>
    StringFormatter::send(stream, F("<X>"));
}

bool DCCEXParser::parseZ(Print *stream, int params, int p[])
{

    switch (params)
    {
    
    case 2: // <Z ID ACTIVATE>
    {
        Output *o = Output::get(p[0]);
        if (o == NULL)
            return false;
        o->activate(p[1]);
        StringFormatter::send(stream, F("<Y %d %d>"), p[0], p[1]);
    }
        return true;

    case 3: // <Z ID PIN INVERT>
        if (!Output::create(p[0], p[1], p[2], 1))
          return false;
        StringFormatter::send(stream, F("<O>"));
        return true;

    case 1: // <Z ID>
        if (!Output::remove(p[0]))
          return false;
        StringFormatter::send(stream, F("<O>"));
        return true;

    case 0: // <Z> list Output definitions
    {
        bool gotone = false;
        for (Output *tt = Output::firstOutput; tt != NULL; tt = tt->nextOutput)
        {
            gotone = true;
            StringFormatter::send(stream, F("<Y %d %d %d %d>"), tt->data.id, tt->data.pin, tt->data.iFlag, tt->data.oStatus);
        }
        return gotone;
    }
    default:
        return false;
    }
}

//===================================
bool DCCEXParser::parsef(Print *stream, int params, int p[])
{
    // JMRI sends this info in DCC message format but it's not exactly
    //      convenient for other processing
    if (params == 2)
    {
        byte instructionField = p[1] & 0xE0;   // 1110 0000
        if (instructionField == 0x80)          // 1000 0000 Function group 1
        {
	    // Shuffle bits from order F0 F4 F3 F2 F1 to F4 F3 F2 F1 F0 
            byte normalized = (p[1] << 1 & 0x1e) | (p[1] >> 4 & 0x01);
            funcmap(p[0], normalized, 0, 4);
        }
        else if (instructionField == 0xA0)     // 1010 0000 Function group 2
        {
	    if (p[1] & 0x10)                   // 0001 0000 Bit selects F5toF8 / F9toF12
		funcmap(p[0], p[1], 5, 8);
	    else
		funcmap(p[0], p[1], 9, 12);
        }
    }
    if (params == 3)
    {
        if (p[1] == 222)
            funcmap(p[0], p[2], 13, 20);
        else if (p[1] == 223)
            funcmap(p[0], p[2], 21, 28);
    }
    (void)stream; // NO RESPONSE
    return true;
}

void DCCEXParser::funcmap(int cab, byte value, byte fstart, byte fstop)
{
    for (int i = fstart; i <= fstop; i++)
    {
        DCC::setFn(cab, i, value & 1);
        value >>= 1;
    }
}

//===================================
bool DCCEXParser::parseT(Print *stream, int params, int p[])
{
    switch (params)
    {
    case 0: // <T>  list turnout definitions
    {
        bool gotOne = false;
        for (Turnout *tt = Turnout::firstTurnout; tt != NULL; tt = tt->nextTurnout)
        {
            gotOne = true;
            StringFormatter::send(stream, F("<H %d %d %d %d>"), tt->data.id, tt->data.address, 
                tt->data.subAddress, (tt->data.tStatus & STATUS_ACTIVE)!=0);
        }
        return gotOne; // will <X> if none found
    }

    case 1: // <T id>  delete turnout
        if (!Turnout::remove(p[0]))
            return false;
        StringFormatter::send(stream, F("<O>"));
        return true;

    case 2: // <T id 0|1>  activate turnout
    {
        Turnout *tt = Turnout::get(p[0]);
        if (!tt)
            return false;
        tt->activate(p[1]);
        StringFormatter::send(stream, F("<H %d %d>"), tt->data.id, (tt->data.tStatus & STATUS_ACTIVE)!=0);
    }
        return true;

    case 3: // <T id addr subaddr>  define turnout
        if (!Turnout::create(p[0], p[1], p[2]))
            return false;
        StringFormatter::send(stream, F("<O>"));
        return true;

    default:
        return false; // will <x>
    }
}

bool DCCEXParser::parseS(Print *stream, int params, int p[])
{

    switch (params)
    {
    case 3: // <S id pin pullup>  create sensor. pullUp indicator (0=LOW/1=HIGH)
        if (!Sensor::create(p[0], p[1], p[2]))
          return false;
        StringFormatter::send(stream, F("<O>"));
        return true;

    case 1: // S id> remove sensor
        if (!Sensor::remove(p[0]))
          return false;
        StringFormatter::send(stream, F("<O>"));
        return true;

    case 0: // <S> list sensor definitions
	if (Sensor::firstSensor == NULL)
	    return false;
        for (Sensor *tt = Sensor::firstSensor; tt != NULL; tt = tt->nextSensor)
        {
            StringFormatter::send(stream, F("<Q %d %d %d>"), tt->data.snum, tt->data.pin, tt->data.pullUp);
        }
        return true;

    default: // invalid number of arguments
        break;
    }
    return false;
}

bool DCCEXParser::parseD(Print *stream, int params, int p[])
{
    if (params == 0)
        return false;
    bool onOff = (params > 0) && (p[1] == 1 || p[1] == HASH_KEYWORD_ON); // dont care if other stuff or missing... just means off
    switch (p[0])
    {
    case HASH_KEYWORD_CABS: // <D CABS>
        DCC::displayCabList(stream);
        return true;

    case HASH_KEYWORD_RAM: // <D RAM>
        StringFormatter::send(stream, F("\nFree memory=%d\n"), minimumFreeMemory());
        break;

    case HASH_KEYWORD_ACK: // <D ACK ON/OFF> <D ACK [LIMIT|MIN|MAX] Value>
	if (params >= 3) {
	    if (p[1] == HASH_KEYWORD_LIMIT) {
	      DCCWaveform::progTrack.setAckLimit(p[2]);
	      StringFormatter::send(stream, F("\nAck limit=%dmA\n"), p[2]);
	    } else if (p[1] == HASH_KEYWORD_MIN) {
	      DCCWaveform::progTrack.setMinAckPulseDuration(p[2]);
	      StringFormatter::send(stream, F("\nAck min=%dus\n"), p[2]);
	    } else if (p[1] == HASH_KEYWORD_MAX) {
	      DCCWaveform::progTrack.setMaxAckPulseDuration(p[2]);
	      StringFormatter::send(stream, F("\nAck max=%dus\n"), p[2]);
	    }
	} else {
	  StringFormatter::send(stream, F("\nAck diag %S\n"), onOff ? F("on") : F("off"));
	  Diag::ACK = onOff;
	}
        return true;

    case HASH_KEYWORD_CMD: // <D CMD ON/OFF>
        Diag::CMD = onOff;
        return true;

    case HASH_KEYWORD_WIFI: // <D WIFI ON/OFF>
        Diag::WIFI = onOff;
        return true;

   case HASH_KEYWORD_ETHERNET: // <D ETHERNET ON/OFF>
        Diag::ETHERNET = onOff;
        return true;

    case HASH_KEYWORD_WIT: // <D WIT ON/OFF>
        Diag::WITHROTTLE = onOff;
        return true;
  
    case HASH_KEYWORD_LCN: // <D LCN ON/OFF>
        Diag::LCN = onOff;
        return true;

    case HASH_KEYWORD_PROGBOOST:
        DCC::setProgTrackBoost(true);
	      return true;

    case HASH_KEYWORD_RESET:
        {
          wdt_enable( WDTO_15MS); // set Arduino watchdog timer for 15ms 
          delay(50);            // wait for the prescaller time to expire          
          break; // and <X> if we didnt restart 
        }
        
    case HASH_KEYWORD_EEPROM: // <D EEPROM NumEntries>
	if (params >= 2)
	    EEStore::dump(p[1]);
	return true;

    default: // invalid/unknown
        break;
    }
    return false;
}

// CALLBACKS must be static
bool DCCEXParser::stashCallback(Print *stream, int p[MAX_COMMAND_PARAMS], RingStream * ringStream)
{
    if (stashBusy )
        return false;
    stashBusy = true;
    stashStream = stream;
    stashRingStream=ringStream;
    if (ringStream) stashTarget= ringStream->peekTargetMark();
    memcpy(stashP, p, MAX_COMMAND_PARAMS * sizeof(p[0]));
    return true;
}

Print * DCCEXParser::getAsyncReplyStream() {
       if (stashRingStream) {
           stashRingStream->mark(stashTarget);
           return stashRingStream;
       }
       return stashStream;
}

void DCCEXParser::commitAsyncReplyStream() {
     if (stashRingStream) stashRingStream->commit();
     stashBusy = false;
}

void DCCEXParser::callback_W(int result)
{
    StringFormatter::send(getAsyncReplyStream(),
          F("<r%d|%d|%d %d>"), stashP[2], stashP[3], stashP[0], result == 1 ? stashP[1] : -1);
    commitAsyncReplyStream();
}

void DCCEXParser::callback_B(int result)
{
    StringFormatter::send(getAsyncReplyStream(), 
          F("<r%d|%d|%d %d %d>"), stashP[3], stashP[4], stashP[0], stashP[1], result == 1 ? stashP[2] : -1);
    commitAsyncReplyStream();
}
void DCCEXParser::callback_Vbit(int result)
{
    StringFormatter::send(getAsyncReplyStream(), F("<v %d %d %d>"), stashP[0], stashP[1], result);
    commitAsyncReplyStream();
}
void DCCEXParser::callback_Vbyte(int result)
{
    StringFormatter::send(getAsyncReplyStream(), F("<v %d %d>"), stashP[0], result);
    commitAsyncReplyStream();
}

void DCCEXParser::callback_R(int result)
{
    StringFormatter::send(getAsyncReplyStream(), F("<r%d|%d|%d %d>"), stashP[1], stashP[2], stashP[0], result);
    commitAsyncReplyStream();
}

void DCCEXParser::callback_Rloco(int result)
{
    StringFormatter::send(getAsyncReplyStream(), F("<r %d>"), result);
    commitAsyncReplyStream();
}

void DCCEXParser::callback_Wloco(int result)
{
    if (result==1) result=stashP[0]; // pick up original requested id from command
    StringFormatter::send(getAsyncReplyStream(), F("<w %d>"), result);
    commitAsyncReplyStream();
}<|MERGE_RESOLUTION|>--- conflicted
+++ resolved
@@ -52,11 +52,8 @@
 const int HASH_KEYWORD_ETHERNET = -30767;    
 const int HASH_KEYWORD_MAX = 16244;
 const int HASH_KEYWORD_MIN = 15978;
-<<<<<<< HEAD
 const int HASH_KEYWORD_LCN = 15137;   
-=======
 const int HASH_KEYWORD_RESET = 26133;  
->>>>>>> 796e312a
 
 
 int DCCEXParser::stashP[MAX_COMMAND_PARAMS];
