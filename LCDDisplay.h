/*
 *  © 2021, Chris Harlow, Neil McKechnie. All rights reserved.
 *
 *  This file is part of CommandStation-EX
 *
 *  This is free software: you can redistribute it and/or modify
 *  it under the terms of the GNU General Public License as published by
 *  the Free Software Foundation, either version 3 of the License, or
 *  (at your option) any later version.
 *
 *  It is distributed in the hope that it will be useful,
 *  but WITHOUT ANY WARRANTY; without even the implied warranty of
 *  MERCHANTABILITY or FITNESS FOR A PARTICULAR PURPOSE.  See the
 *  GNU General Public License for more details.
 *
 *  You should have received a copy of the GNU General Public License
 *  along with CommandStation.  If not, see <https://www.gnu.org/licenses/>.
 */
#ifndef LCDDisplay_h
#define LCDDisplay_h
#include <Arduino.h>
#include "DisplayInterface.h"

#if __has_include ( "config.h")
  #include "config.h"
#endif

// Allow maximum message length to be overridden from config.h
#if !defined(MAX_MSG_SIZE) 
#define MAX_MSG_SIZE 16
#endif

// Set default scroll mode (overridable in config.h)
#if !defined(SCROLLMODE) 
#define SCROLLMODE 1
#endif

// This class is created in LCDisplay_Implementation.h

class LCDDisplay : public DisplayInterface {
 public:
  static const int MAX_LCD_ROWS = 8;
  static const int MAX_LCD_COLS = MAX_MSG_SIZE;
  static const long LCD_SCROLL_TIME = 3000;  // 3 seconds

  // Internally handled functions
  static void loop();
  LCDDisplay* loop2(bool force);
  void setRow(byte line);
  void clear();

  size_t write(uint8_t b);

protected:
  uint8_t lcdRows;
  uint8_t lcdCols;

 private:
  void moveToNextRow();
  void skipBlankRows();

  // Relay functions to the live driver in the subclass
  virtual void clearNative() = 0;
  virtual void setRowNative(byte line) = 0;
  virtual size_t writeNative(uint8_t b) = 0;
<<<<<<< HEAD
  virtual bool isBusy() = 0;
=======
>>>>>>> 88949358

  unsigned long lastScrollTime = 0;
  int8_t hotRow = 0;
  int8_t hotCol = 0;
  int8_t topRow = 0;
  int8_t slot = 0;
  int8_t rowFirst = -1;
  int8_t rowNext = 0;
  int8_t charIndex = 0;
  char buffer[MAX_LCD_COLS + 1];
  char* bufferPointer = 0;
  bool done = false;

  char rowBuffer[MAX_LCD_ROWS][MAX_LCD_COLS + 1];
};

#endif<|MERGE_RESOLUTION|>--- conflicted
+++ resolved
@@ -63,10 +63,6 @@
   virtual void clearNative() = 0;
   virtual void setRowNative(byte line) = 0;
   virtual size_t writeNative(uint8_t b) = 0;
-<<<<<<< HEAD
-  virtual bool isBusy() = 0;
-=======
->>>>>>> 88949358
 
   unsigned long lastScrollTime = 0;
   int8_t hotRow = 0;
