--- conflicted
+++ resolved
@@ -88,13 +88,7 @@
   uint8_t _displaymode;
   uint8_t _backlightval;
 
-<<<<<<< HEAD
-  I2CRB requestBlock;
   uint8_t outputBuffer[4];
-  bool isBusy() { return requestBlock.isBusy(); }
-=======
-  uint8_t outputBuffer[4];
->>>>>>> 88949358
 };
 
 #endif