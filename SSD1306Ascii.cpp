/* Based on Arduino SSD1306Ascii Library, Copyright (C) 2015 by William Greiman
 * Modifications (C) 2021 Neil McKechnie
 *
 * This Library is free software: you can redistribute it and/or modify
 * it under the terms of the GNU General Public License as published by
 * the Free Software Foundation, either version 3 of the License, or
 * (at your option) any later version.
 *
 * This Library is distributed in the hope that it will be useful,
 * but WITHOUT ANY WARRANTY; without even the implied warranty of
 * MERCHANTABILITY or FITNESS FOR A PARTICULAR PURPOSE.  See the
 * GNU General Public License for more details.
 *
 * You should have received a copy of the GNU General Public License
 * along with the Arduino SSD1306Ascii Library.  If not, see
 * <http://www.gnu.org/licenses/>.
 */
#include "SSD1306Ascii.h"
#include "I2CManager.h"
#include "FSH.h"

//==============================================================================
// SSD1306/SSD1106 I2C command bytes
//------------------------------------------------------------------------------
/** Set Lower Column Start Address for Page Addressing Mode. */
static const uint8_t SSD1306_SETLOWCOLUMN = 0x00;
/** Set Higher Column Start Address for Page Addressing Mode. */
static const uint8_t SSD1306_SETHIGHCOLUMN = 0x10;
/** Set Memory Addressing Mode. */
static const uint8_t SSD1306_MEMORYMODE = 0x20;
/** Set display RAM display start line register from 0 - 63. */
static const uint8_t SSD1306_SETSTARTLINE = 0x40;
/** Set Display Contrast to one of 256 steps. */
static const uint8_t SSD1306_SETCONTRAST = 0x81;
/** Enable or disable charge pump.  Follow with 0X14 enable, 0X10 disable. */
static const uint8_t SSD1306_CHARGEPUMP = 0x8D;
/** Set Segment Re-map between data column and the segment driver. */
static const uint8_t SSD1306_SEGREMAP = 0xA0;
/** Resume display from GRAM content. */
static const uint8_t SSD1306_DISPLAYALLON_RESUME = 0xA4;
/** Force display on regardless of GRAM content. */
static const uint8_t SSD1306_DISPLAYALLON = 0xA5;
/** Set Normal Display. */
static const uint8_t SSD1306_NORMALDISPLAY = 0xA6;
/** Set Inverse Display. */
static const uint8_t SSD1306_INVERTDISPLAY = 0xA7;
/** Set Multiplex Ratio from 16 to 63. */
static const uint8_t SSD1306_SETMULTIPLEX = 0xA8;
/** Set Display off. */
static const uint8_t SSD1306_DISPLAYOFF = 0xAE;
/** Set Display on. */
static const uint8_t SSD1306_DISPLAYON = 0xAF;
/**Set GDDRAM Page Start Address. */
static const uint8_t SSD1306_SETSTARTPAGE = 0xB0;
/** Set COM output scan direction normal. */
static const uint8_t SSD1306_COMSCANINC = 0xC0;
/** Set COM output scan direction reversed. */
static const uint8_t SSD1306_COMSCANDEC = 0xC8;
/** Set Display Offset. */
static const uint8_t SSD1306_SETDISPLAYOFFSET = 0xD3;
/** Sets COM signals pin configuration to match the OLED panel layout. */
static const uint8_t SSD1306_SETCOMPINS = 0xDA;
/** This command adjusts the VCOMH regulator output. */
static const uint8_t SSD1306_SETVCOMDETECT = 0xDB;
/** Set Display Clock Divide Ratio/ Oscillator Frequency. */
static const uint8_t SSD1306_SETDISPLAYCLOCKDIV = 0xD5;
/** Set Pre-charge Period */
static const uint8_t SSD1306_SETPRECHARGE = 0xD9;
/** Deactivate scroll */
static const uint8_t SSD1306_DEACTIVATE_SCROLL = 0x2E;
/** No Operation Command. */
static const uint8_t SSD1306_NOP = 0xE3;
//------------------------------------------------------------------------------
/** Set Pump voltage value: (30H~33H) 6.4, 7.4, 8.0 (POR), 9.0. */
static const uint8_t SH1106_SET_PUMP_VOLTAGE = 0x30;
/** First byte of set charge pump mode */
static const uint8_t SH1106_SET_PUMP_MODE = 0xAD;
/** Second byte charge pump on. */
static const uint8_t SH1106_PUMP_ON = 0x8B;
/** Second byte charge pump off. */
static const uint8_t SH1106_PUMP_OFF = 0x8A;
//------------------------------------------------------------------------------

<<<<<<< HEAD
// Maximum number of bytes we can send per transmission is 32.
const uint8_t SSD1306AsciiWire::blankPixels[16] = 
  {0x40,        // First byte specifies data mode
  0,0,0,0,0,0,0,0,0,0,0,0,0,0,0};  
=======
// Sequence of blank pixels, to optimise clearing screen.
// Send a maximum of 30 pixels per transmission.
const uint8_t FLASH SSD1306AsciiWire::blankPixels[30] = 
  {0x40,        // First byte specifies data mode
  0,0,0,0,0,0,0,0,0,0,0,0,0,0,0,0,0,0,0,0,0,0,0,0,0,0,0,0,0};  
>>>>>>> 1b815cc2

//==============================================================================
// SSD1306AsciiWire Method Definitions
//------------------------------------------------------------------------------
 
// Constructor
SSD1306AsciiWire::SSD1306AsciiWire(int width, int height) {
  m_displayHeight = height;
  m_displayWidth = width;
  // Set size in characters in base class
  lcdRows = m_displayHeight / 8;
  lcdCols = m_displayWidth / 6;

  I2CManager.begin();
  I2CManager.setClock(400000L);  // Set max supported I2C speed
  for (byte address = 0x3c; address <= 0x3d; address++) {
    if (I2CManager.exists(address)) {
      // Device found
      DIAG(F("OLED display found at 0x%x"), address);
      if (width == 132)
        begin(&SH1106_128x64, address);
      else if (height == 32)
        begin(&Adafruit128x32, address);
      else
        begin(&Adafruit128x64, address);
      // Set singleton address
      lcdDisplay = this;
      clear();
      return;
    }
  }
  DIAG(F("OLED display not found"));
}

/* Clear screen by writing blank pixels. */
void SSD1306AsciiWire::clearNative() {
  const int maxBytes = sizeof(blankPixels);  // max number of bytes sendable over Wire
<<<<<<< HEAD
  // Ensure only rows on display will be cleared.
  if (rowEnd >= displayRows()) rowEnd = displayRows() - 1;
  for (uint8_t r = rowStart; r <= rowEnd; r++) {
    setCursor(columnStart, r);   // Position at start of row to be erased
    for (uint8_t c = columnStart; c <= columnEnd; c += maxBytes-1) {
      uint8_t len = min((uint8_t)(columnEnd-c+1), maxBytes-1) + 1;
      I2CManager.write(m_i2cAddr, blankPixels, len);  // Write up to 15 blank columns
=======
  for (uint8_t r = 0; r <= m_displayHeight/8 - 1; r++) {
    setRowNative(r);   // Position at start of row to be erased
    for (uint8_t c = 0; c <= m_displayWidth - 1; c += maxBytes-1) {
      uint8_t len = min(m_displayWidth-c, maxBytes-1) + 1;
      I2CManager.write_P(m_i2cAddr, blankPixels, len);  // Write a number of blank columns
>>>>>>> 1b815cc2
    }
  }
}

// Initialise device
void SSD1306AsciiWire::begin(const DevType* dev, uint8_t i2cAddr) {
  m_i2cAddr = i2cAddr;
  m_col = 0;
  m_row = 0;
  const uint8_t* table = (const uint8_t*)GETFLASHW(&dev->initcmds);
  uint8_t size = GETFLASH(&dev->initSize);
  m_displayWidth = GETFLASH(&dev->lcdWidth);
  m_displayHeight = GETFLASH(&dev->lcdHeight);
  m_colOffset = GETFLASH(&dev->colOffset);
  I2CManager.write_P(m_i2cAddr, table, size);
  if (m_displayHeight == 64) 
    I2CManager.write(m_i2cAddr, 5, 0, // Set command mode
      SSD1306_SETMULTIPLEX, 0x3F,     // ratio 64
      SSD1306_SETCOMPINS, 0x12);      // sequential COM pins, disable remap
  else 
    I2CManager.write(m_i2cAddr, 5, 0, // Set command mode
      SSD1306_SETMULTIPLEX, 0x1F,     // ratio 32
      SSD1306_SETCOMPINS, 0x02);      // sequential COM pins, disable remap
}

//------------------------------------------------------------------------------

// Set cursor position (by pixels)
void SSD1306AsciiWire::setCursor(uint8_t col, uint8_t row) {
  if (row < m_displayHeight && col < m_displayWidth) {
    m_row = row;
    m_col = col + m_colOffset;
    I2CManager.write(m_i2cAddr, 4,
      0x00,    // Set to command mode
      SSD1306_SETLOWCOLUMN | (col & 0XF), 
      SSD1306_SETHIGHCOLUMN | (col >> 4),
      SSD1306_SETSTARTPAGE | (m_row/8));
  }
}

//------------------------------------------------------------------------------

// Set cursor position (by text line)
void SSD1306AsciiWire::setRowNative(uint8_t line) {
  // Calculate pixel position from line number
  setCursor(0, line*8);
}
//------------------------------------------------------------------------------

// Write a character to the OLED
size_t SSD1306AsciiWire::writeNative(uint8_t ch) {
  const uint8_t* base = m_font;

  if (ch < m_fontFirstChar || ch >= (m_fontFirstChar + m_fontCharCount))
    return 0;
#if defined(NOLOWERCASE)
  // Adjust if lowercase is missing
  if (ch >= 'a') {
    if (ch <= 'z')
      ch = ch - 'a' + 'A';  // Capitalise
    else
      ch -= 26; // Allow for missing lowercase letters
  }
#endif
  ch -= m_fontFirstChar;
  base += fontWidth * ch;
  uint8_t buffer[1+fontWidth+letterSpacing];
  buffer[0] = 0x40;     // set SSD1306 controller to data mode
  uint8_t bufferPos = 1;
  // Copy character pixel columns
  for (uint8_t i = 0; i < fontWidth; i++) 
    buffer[bufferPos++] = GETFLASH(base++);
  // Add blank pixels between letters
  for (uint8_t i = 0; i < letterSpacing; i++) 
    buffer[bufferPos++] = 0;
  // Write the data to I2C display
  I2CManager.write(m_i2cAddr, buffer, bufferPos);
  return 1;
}

//==============================================================================
// this section is based on https://github.com/adafruit/Adafruit_SSD1306

/** Initialization commands for a 128x32 or 128x64 SSD1306 oled display. */
const uint8_t FLASH SSD1306AsciiWire::Adafruit128xXXinit[] = {
    // Init sequence for Adafruit 128x32/64 OLED module
    0x00,                              // Set to command mode
    SSD1306_DISPLAYOFF,
    SSD1306_SETDISPLAYCLOCKDIV, 0x80,  // the suggested ratio 0x80 
    SSD1306_SETDISPLAYOFFSET, 0x0,     // no offset
    SSD1306_SETSTARTLINE | 0x0,        // line #0
    SSD1306_CHARGEPUMP, 0x14,          // internal vcc
    SSD1306_MEMORYMODE, 0x02,          // page mode
    SSD1306_SEGREMAP | 0x1,            // column 127 mapped to SEG0
    SSD1306_COMSCANDEC,                // column scan direction reversed
    SSD1306_SETCONTRAST, 0x7F,         // contrast level 127
    SSD1306_SETPRECHARGE, 0xF1,        // pre-charge period (1, 15)
    SSD1306_SETVCOMDETECT, 0x40,       // vcomh regulator level
    SSD1306_DISPLAYALLON_RESUME,
    SSD1306_NORMALDISPLAY,
    SSD1306_DISPLAYON
};

/** Initialize a 128x32 SSD1306 oled display. */
const DevType FLASH SSD1306AsciiWire::Adafruit128x32 = {
  Adafruit128xXXinit,
  sizeof(Adafruit128xXXinit),
  128,
  32,
  0
};

/** Initialize a 128x64 oled display. */
const DevType FLASH SSD1306AsciiWire::Adafruit128x64 = {
  Adafruit128xXXinit,
  sizeof(Adafruit128xXXinit),
  128,
  64,
  0
};
//------------------------------------------------------------------------------
// This section is based on https://github.com/stanleyhuangyc/MultiLCD

/** Initialization commands for a 128x64 SH1106 oled display. */
const uint8_t FLASH SSD1306AsciiWire::SH1106_128x64init[] = {
  0x00,                                  // Set to command mode
  SSD1306_DISPLAYOFF,
  SSD1306_SETSTARTPAGE | 0X0,            // set page address
  SSD1306_SETCONTRAST, 0x80,             // 128
  SSD1306_SEGREMAP | 0X1,                // set segment remap
  SSD1306_NORMALDISPLAY,                 // normal / reverse
  SH1106_SET_PUMP_MODE, SH1106_PUMP_ON,  // set charge pump enable **
  SH1106_SET_PUMP_VOLTAGE | 0X2,         // 8.0 volts              **
  SSD1306_COMSCANDEC,                    // Com scan direction
  SSD1306_SETDISPLAYOFFSET, 0X00,        // set display offset
  SSD1306_SETDISPLAYCLOCKDIV, 0X80,      // set osc division
  SSD1306_SETPRECHARGE, 0X1F,            // set pre-charge period  **
  SSD1306_SETVCOMDETECT,  0x40,          // set vcomh
  SSD1306_DISPLAYON
};

/** Initialize a 128x64 oled SH1106 display. */
const DevType FLASH SSD1306AsciiWire::SH1106_128x64 =  {
  SH1106_128x64init,
  sizeof(SH1106_128x64init),
  128,
  64,
  2    // SH1106 is a 132x64 controller.  Use middle 128 columns.
};


//------------------------------------------------------------------------------

// Font characters, 5x7 pixels, 0x61 characters starting at 0x20.
// Lower case characters optionally omitted.
const uint8_t FLASH SSD1306AsciiWire::System5x7[] = {

    // Fixed width; char width table not used !!!!
    // or with lowercase character omitted.

    // font data
    0x00, 0x00, 0x00, 0x00, 0x00,  // (space)
    0x00, 0x00, 0x5F, 0x00, 0x00,  // !
    0x00, 0x07, 0x00, 0x07, 0x00,  // "
    0x14, 0x7F, 0x14, 0x7F, 0x14,  // #
    0x24, 0x2A, 0x7F, 0x2A, 0x12,  // $
    0x23, 0x13, 0x08, 0x64, 0x62,  // %
    0x36, 0x49, 0x55, 0x22, 0x50,  // &
    0x00, 0x05, 0x03, 0x00, 0x00,  // '
    0x00, 0x1C, 0x22, 0x41, 0x00,  // (
    0x00, 0x41, 0x22, 0x1C, 0x00,  // )
    0x08, 0x2A, 0x1C, 0x2A, 0x08,  // *
    0x08, 0x08, 0x3E, 0x08, 0x08,  // +
    0x00, 0x50, 0x30, 0x00, 0x00,  // ,
    0x08, 0x08, 0x08, 0x08, 0x08,  // -
    0x00, 0x60, 0x60, 0x00, 0x00,  // .
    0x20, 0x10, 0x08, 0x04, 0x02,  // /
    0x3E, 0x51, 0x49, 0x45, 0x3E,  // 0
    0x00, 0x42, 0x7F, 0x40, 0x00,  // 1
    0x42, 0x61, 0x51, 0x49, 0x46,  // 2
    0x21, 0x41, 0x45, 0x4B, 0x31,  // 3
    0x18, 0x14, 0x12, 0x7F, 0x10,  // 4
    0x27, 0x45, 0x45, 0x45, 0x39,  // 5
    0x3C, 0x4A, 0x49, 0x49, 0x30,  // 6
    0x01, 0x71, 0x09, 0x05, 0x03,  // 7
    0x36, 0x49, 0x49, 0x49, 0x36,  // 8
    0x06, 0x49, 0x49, 0x29, 0x1E,  // 9
    0x00, 0x36, 0x36, 0x00, 0x00,  // :
    0x00, 0x56, 0x36, 0x00, 0x00,  // ;
    0x00, 0x08, 0x14, 0x22, 0x41,  // <
    0x14, 0x14, 0x14, 0x14, 0x14,  // =
    0x41, 0x22, 0x14, 0x08, 0x00,  // >
    0x02, 0x01, 0x51, 0x09, 0x06,  // ?
    0x32, 0x49, 0x79, 0x41, 0x3E,  // @
    0x7E, 0x11, 0x11, 0x11, 0x7E,  // A
    0x7F, 0x49, 0x49, 0x49, 0x36,  // B
    0x3E, 0x41, 0x41, 0x41, 0x22,  // C
    0x7F, 0x41, 0x41, 0x22, 0x1C,  // D
    0x7F, 0x49, 0x49, 0x49, 0x41,  // E
    0x7F, 0x09, 0x09, 0x01, 0x01,  // F
    0x3E, 0x41, 0x41, 0x51, 0x32,  // G
    0x7F, 0x08, 0x08, 0x08, 0x7F,  // H
    0x00, 0x41, 0x7F, 0x41, 0x00,  // I
    0x20, 0x40, 0x41, 0x3F, 0x01,  // J
    0x7F, 0x08, 0x14, 0x22, 0x41,  // K
    0x7F, 0x40, 0x40, 0x40, 0x40,  // L
    0x7F, 0x02, 0x04, 0x02, 0x7F,  // M
    0x7F, 0x04, 0x08, 0x10, 0x7F,  // N
    0x3E, 0x41, 0x41, 0x41, 0x3E,  // O
    0x7F, 0x09, 0x09, 0x09, 0x06,  // P
    0x3E, 0x41, 0x51, 0x21, 0x5E,  // Q
    0x7F, 0x09, 0x19, 0x29, 0x46,  // R
    0x46, 0x49, 0x49, 0x49, 0x31,  // S
    0x01, 0x01, 0x7F, 0x01, 0x01,  // T
    0x3F, 0x40, 0x40, 0x40, 0x3F,  // U
    0x1F, 0x20, 0x40, 0x20, 0x1F,  // V
    0x7F, 0x20, 0x18, 0x20, 0x7F,  // W
    0x63, 0x14, 0x08, 0x14, 0x63,  // X
    0x03, 0x04, 0x78, 0x04, 0x03,  // Y
    0x61, 0x51, 0x49, 0x45, 0x43,  // Z
    0x00, 0x00, 0x7F, 0x41, 0x41,  // [
    0x02, 0x04, 0x08, 0x10, 0x20,  // "\"
    0x41, 0x41, 0x7F, 0x00, 0x00,  // ]
    0x04, 0x02, 0x01, 0x02, 0x04,  // ^
    0x40, 0x40, 0x40, 0x40, 0x40,  // _
    0x00, 0x01, 0x02, 0x04, 0x00,  // `
#ifndef NOLOWERCASE
    0x20, 0x54, 0x54, 0x54, 0x78,  // a
    0x7F, 0x48, 0x44, 0x44, 0x38,  // b
    0x38, 0x44, 0x44, 0x44, 0x20,  // c
    0x38, 0x44, 0x44, 0x48, 0x7F,  // d
    0x38, 0x54, 0x54, 0x54, 0x18,  // e
    0x08, 0x7E, 0x09, 0x01, 0x02,  // f
    0x08, 0x14, 0x54, 0x54, 0x3C,  // g
    0x7F, 0x08, 0x04, 0x04, 0x78,  // h
    0x00, 0x44, 0x7D, 0x40, 0x00,  // i
    0x20, 0x40, 0x44, 0x3D, 0x00,  // j
    0x00, 0x7F, 0x10, 0x28, 0x44,  // k
    0x00, 0x41, 0x7F, 0x40, 0x00,  // l
    0x7C, 0x04, 0x18, 0x04, 0x78,  // m
    0x7C, 0x08, 0x04, 0x04, 0x78,  // n
    0x38, 0x44, 0x44, 0x44, 0x38,  // o
    0x7C, 0x14, 0x14, 0x14, 0x08,  // p
    0x08, 0x14, 0x14, 0x18, 0x7C,  // q
    0x7C, 0x08, 0x04, 0x04, 0x08,  // r
    0x48, 0x54, 0x54, 0x54, 0x20,  // s
    0x04, 0x3F, 0x44, 0x40, 0x20,  // t
    0x3C, 0x40, 0x40, 0x20, 0x7C,  // u
    0x1C, 0x20, 0x40, 0x20, 0x1C,  // v
    0x3C, 0x40, 0x30, 0x40, 0x3C,  // w
    0x44, 0x28, 0x10, 0x28, 0x44,  // x
    0x0C, 0x50, 0x50, 0x50, 0x3C,  // y
    0x44, 0x64, 0x54, 0x4C, 0x44,  // z
#endif
    0x00, 0x08, 0x36, 0x41, 0x00,  // {
    0x00, 0x00, 0x7F, 0x00, 0x00,  // |
    0x00, 0x41, 0x36, 0x08, 0x00,  // }
    0x08, 0x08, 0x2A, 0x1C, 0x08,  // ->
    0x08, 0x1C, 0x2A, 0x08, 0x08,  // <-
    0x00, 0x06, 0x09, 0x09, 0x06   // degree symbol

};<|MERGE_RESOLUTION|>--- conflicted
+++ resolved
@@ -81,18 +81,10 @@
 static const uint8_t SH1106_PUMP_OFF = 0x8A;
 //------------------------------------------------------------------------------
 
-<<<<<<< HEAD
 // Maximum number of bytes we can send per transmission is 32.
 const uint8_t SSD1306AsciiWire::blankPixels[16] = 
   {0x40,        // First byte specifies data mode
   0,0,0,0,0,0,0,0,0,0,0,0,0,0,0};  
-=======
-// Sequence of blank pixels, to optimise clearing screen.
-// Send a maximum of 30 pixels per transmission.
-const uint8_t FLASH SSD1306AsciiWire::blankPixels[30] = 
-  {0x40,        // First byte specifies data mode
-  0,0,0,0,0,0,0,0,0,0,0,0,0,0,0,0,0,0,0,0,0,0,0,0,0,0,0,0,0};  
->>>>>>> 1b815cc2
 
 //==============================================================================
 // SSD1306AsciiWire Method Definitions
@@ -130,7 +122,6 @@
 /* Clear screen by writing blank pixels. */
 void SSD1306AsciiWire::clearNative() {
   const int maxBytes = sizeof(blankPixels);  // max number of bytes sendable over Wire
-<<<<<<< HEAD
   // Ensure only rows on display will be cleared.
   if (rowEnd >= displayRows()) rowEnd = displayRows() - 1;
   for (uint8_t r = rowStart; r <= rowEnd; r++) {
@@ -138,13 +129,6 @@
     for (uint8_t c = columnStart; c <= columnEnd; c += maxBytes-1) {
       uint8_t len = min((uint8_t)(columnEnd-c+1), maxBytes-1) + 1;
       I2CManager.write(m_i2cAddr, blankPixels, len);  // Write up to 15 blank columns
-=======
-  for (uint8_t r = 0; r <= m_displayHeight/8 - 1; r++) {
-    setRowNative(r);   // Position at start of row to be erased
-    for (uint8_t c = 0; c <= m_displayWidth - 1; c += maxBytes-1) {
-      uint8_t len = min(m_displayWidth-c, maxBytes-1) + 1;
-      I2CManager.write_P(m_i2cAddr, blankPixels, len);  // Write a number of blank columns
->>>>>>> 1b815cc2
     }
   }
 }
