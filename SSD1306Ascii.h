--- conflicted
+++ resolved
@@ -24,7 +24,6 @@
 #include "Arduino.h"
 #include "FSH.h"
 #include "LCDDisplay.h"
-<<<<<<< HEAD
 
 #include "I2CManager.h"
 #include "DIAG.h"
@@ -35,18 +34,6 @@
 //------------------------------------------------------------------------------
 // Device initialization structure.
 
-=======
-
-#include "I2CManager.h"
-#include "DIAG.h"
-
-// Uncomment to remove lower-case letters to save 108 bytes of flash
-//#define NOLOWERCASE
-
-//------------------------------------------------------------------------------
-// Device initialization structure.
-
->>>>>>> f8fb08e3
 struct DevType {
   /* Pointer to initialization command bytes. */
   const uint8_t* initcmds;
@@ -71,37 +58,23 @@
   void begin(const DevType* dev, uint8_t i2cAddr);
 
   // Clear the display and set the cursor to (0, 0).
-<<<<<<< HEAD
   void clearNative() override;
 
   // Set cursor to start of specified text line
   void setRowNative(byte line) override;
-=======
-  void clearNative();
-
-  // Set cursor to start of specified text line
-  void setRowNative(byte line);
->>>>>>> f8fb08e3
 
   // Initialize the display controller.
   void init(const DevType* dev);
   
   // Write one character to OLED
-<<<<<<< HEAD
   size_t writeNative(uint8_t c) override;
-=======
-  size_t writeNative(uint8_t c);
->>>>>>> f8fb08e3
 
   // Display characteristics / initialisation
   static const DevType FLASH Adafruit128x32;
   static const DevType FLASH Adafruit128x64;
   static const DevType FLASH SH1106_132x64;
-<<<<<<< HEAD
 
   bool isBusy() override { return requestBlock.isBusy(); }
-=======
->>>>>>> f8fb08e3
 
  private:
   // Cursor column.
@@ -126,10 +99,7 @@
 
   uint8_t m_i2cAddr;
 
-<<<<<<< HEAD
   I2CRB requestBlock;
-=======
->>>>>>> f8fb08e3
   uint8_t outputBuffer[fontWidth+letterSpacing+1];
 
   static const uint8_t blankPixels[];
