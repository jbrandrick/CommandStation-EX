--- conflicted
+++ resolved
@@ -38,21 +38,12 @@
 
  
 void StringFormatter::diag( const FSH* input...) {
-<<<<<<< HEAD
-  if (!diagSerial) return;
-  diagSerial->print(F("\n<*"));    
-  va_list args;
-  va_start(args, input);
-  send2(diagSerial,input,args);
-  diagSerial->print('>');
-=======
   if (!diagSerial) return; 
   diagSerial->print(F("\n<* "));   
   va_list args;
   va_start(args, input);
   send2(diagSerial,input,args);
   diagSerial->print(F(" *>"));
->>>>>>> 85a2b923
 }
 
 void StringFormatter::lcd(byte row, const FSH* input...) {
