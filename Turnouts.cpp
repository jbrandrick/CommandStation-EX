--- conflicted
+++ resolved
@@ -133,16 +133,8 @@
     data.active = state;
     switch (data.type) {
       case TURNOUT_DCC:
-<<<<<<< HEAD
-      #ifdef EESTOREDEBUG
-        DIAG(F("Turnout setAccessory(%d,%d,%d)"),(data.dccAccessoryData.address >> 2),
-                                                 (data.dccAccessoryData.address & 3), state);
-      #endif
-        DCC::setAccessory((data.dccAccessoryData.address >> 2), (data.dccAccessoryData.address & 3), state);
-=======
         DCC::setAccessory((((data.dccAccessoryData.address-1) >> 2) + 1), 
           ((data.dccAccessoryData.address-1) & 3), state);
->>>>>>> fb469fec
         break;
 #ifndef IO_NO_HAL
       case TURNOUT_SERVO:
