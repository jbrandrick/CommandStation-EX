/*
 *  © 2020, Chris Harlow. All rights reserved.
 *  
 *  This file is part of Asbelos DCC API
 *
 *  This is free software: you can redistribute it and/or modify
 *  it under the terms of the GNU General Public License as published by
 *  the Free Software Foundation, either version 3 of the License, or
 *  (at your option) any later version.
 *
 *  It is distributed in the hope that it will be useful,
 *  but WITHOUT ANY WARRANTY; without even the implied warranty of
 *  MERCHANTABILITY or FITNESS FOR A PARTICULAR PURPOSE.  See the
 *  GNU General Public License for more details.
 *
 *  You should have received a copy of the GNU General Public License
 *  along with CommandStation.  If not, see <https://www.gnu.org/licenses/>.
 */

/* 
<<<<<<< HEAD
 * Turnout data is stored in a 6 byte structure in the following form:
 *
 * DCC Turnouts:
 *  Word ID
 *  Byte tStatus: Bit 7=active
 *                Bits 6 to 0=zeroes (not used)
 *  Byte subAddress: Bits 7-5: zeroes (not used)
 *                Bits 4-0: DCC Sub Address (1-4)
 *  Word address: Bits 15-0: DCC Address (0-65535)
 * 
 * Servo Turnouts:
 *  Word ID
 *  Byte tStatus: Bit 7=active
 *                Bit 6=one
 *                Bits 5 to 0=PWM Pin (0-63)
 *  Byte positionByte: Eight LSBs of activePosition (0-511)
 *  Word positionWord: Bits 15-13=zeroes
 *                     Bits 12-10=Profile
 *                     Bit 9=MSB of activePosition
 *                     Bits 8-0=inactivePosition (0-511)
 * 
 * LCN Turnouts
 *  Word ID
 *  Byte tStatus: Bit 7=active
 *                Bits 6 to 0=zero (not used)
 *  Byte subAddress: Bits 7-0=zeroes (not used)
 *  Word address: Bits 15-0=0xffff (-1)
 *
 * VPIN Turnouts (digital outputs on Arduino or extender)
 *  Word ID
 *  Byte tStatus: Bit 7=active
 *                Bits 6 to 0=zeroes (not used)
 *  Byte subAddress: Bits 7-0: 0xFE (-1)
 *  Word address: Bits 15-0=VPIN number
 * 
=======
 * Turnout data is stored in a structure whose length depends on the
 * type of turnout.  There is a common header of 3 bytes, followed by
 * 2 bytes for DCC turnout, 5 bytes for servo turnout, 2 bytes for a
 * VPIN turnout, or zero bytes for an LCN turnout.
 * The variable length allows the limited space in EEPROM to be used effectively.
>>>>>>> 3c9e0f2e
 */

#ifndef Turnouts_h
#define Turnouts_h

#include <Arduino.h>
#include "DCC.h"
#include "LCN.h"
#include "IODevice.h"
<<<<<<< HEAD

const byte STATUS_ACTIVE=0x80; // Flag as activated
const byte STATUS_PWM=0x40; // Flag as a PWM turnout
const byte STATUS_PWMPIN=0x3F; // PWM  pin 0-63
const int  LCN_TURNOUT_ADDRESS=-1;  // spoof dcc address -1 indicates a LCN turnout
const int  VPIN_TURNOUT_SUBADDRESS=-2;  // spoof dcc subaddress -2 indicates a VPIN turnout

struct TurnoutData {
  int id;
  uint8_t tStatus; // has STATUS_ACTIVE, STATUS_PWM, STATUS_PWMPIN  
  union {
    struct {
      // DCC subaddress (1-4) or VPIN
      uint8_t subAddress;
      // DCC address, or -1 (LCN) or -2 (VPIN)
      int address;
    };
    struct {
      // Least significant 8 bits of activePosition
      uint8_t positionByte;
      // Most significant 4 bits of activePosition, and inactivePosition.
      uint16_t positionWord;
    };
  }; // DCC address or PWM servo positions 
=======

const byte STATUS_ACTIVE=0x80; // Flag as activated in tStatus field
const byte STATUS_TYPE = 0x7f;  // Mask for turnout type in tStatus field

//  The struct 'header' is used to determine the length of the
//  overlaid data so must be at least as long as the anonymous fields it
//  is overlaid with.
struct TurnoutData {
  // Header common to all turnouts
  union {
    struct {
      int id;
      uint8_t tStatus;
      uint8_t size;
    } header;

    struct {
      int id;
      union {
        uint8_t tStatus;
        struct {
          uint8_t active: 1;
          uint8_t type: 5;
          uint8_t :2;
        };
      };
      uint8_t size;  // set to actual total length of used structure
    };
  };
  // Turnout-type-specific structure elements, different length depending
  //  on turnout type.  This allows the data to be packed efficiently 
  //  in the EEPROM.
  union {
    struct {
      // DCC address (Address in bits 15-2, subaddress in bits 1-0
      uint16_t address; // CS currently supports linear address 1-2048
        // That's DCC accessory address 1-512 and subaddress 0-3.
    } dccAccessoryData;

    struct {
      VPIN vpin;
      uint16_t activePosition : 12;  // 0-4095
      uint16_t inactivePosition : 12; // 0-4095
      uint8_t profile;
    } servoData;

    struct {
    } lcnData;

    struct {
      VPIN vpin;
    } vpinData;
  };
>>>>>>> 3c9e0f2e
};

class Turnout {
public:
  static Turnout *firstTurnout;
  static int turnoutlistHash;
  TurnoutData data;
  Turnout *nextTurnout;
  static bool activate(int n, bool state);
  static Turnout* get(int);
  static bool remove(int);
  static bool isActive(int);
  static void setActive(int n, bool state);
  static void load();
  static void store();
<<<<<<< HEAD
  static Turnout *createVpin(int id, VPIN vpin, int initialState=0);
  static Turnout *createDCC(int id , int address , int subAddress);
  static Turnout *createServo(int id , VPIN vpin , uint16_t activeAngle, uint16_t inactiveAngle, uint8_t profile=1, uint8_t initialState=0);
=======
  static Turnout *createServo(int id , VPIN vpin , uint16_t activeAngle, uint16_t inactiveAngle, uint8_t profile=1, uint8_t initialState=0);
  static Turnout *createVpin(int id, VPIN vpin, uint8_t initialState=0);
  static Turnout *createDCC(int id, uint16_t address, uint8_t subAddress);
  static Turnout *createLCN(int id, uint8_t initialState=0);
>>>>>>> 3c9e0f2e
  static Turnout *create(int id, int params, int16_t p[]);
  static Turnout *create(int id);
  void activate(bool state);
  void setActive(bool state);
  bool isActive();
  static void printAll(Print *);
  void print(Print *stream);
#ifdef EESTOREDEBUG
  static void print(Turnout *tt);
#endif
private:
  int num;  // EEPROM address of tStatus in TurnoutData struct, or zero if not stored.
}; // Turnout
  
#endif<|MERGE_RESOLUTION|>--- conflicted
+++ resolved
@@ -18,49 +18,11 @@
  */
 
 /* 
-<<<<<<< HEAD
- * Turnout data is stored in a 6 byte structure in the following form:
- *
- * DCC Turnouts:
- *  Word ID
- *  Byte tStatus: Bit 7=active
- *                Bits 6 to 0=zeroes (not used)
- *  Byte subAddress: Bits 7-5: zeroes (not used)
- *                Bits 4-0: DCC Sub Address (1-4)
- *  Word address: Bits 15-0: DCC Address (0-65535)
- * 
- * Servo Turnouts:
- *  Word ID
- *  Byte tStatus: Bit 7=active
- *                Bit 6=one
- *                Bits 5 to 0=PWM Pin (0-63)
- *  Byte positionByte: Eight LSBs of activePosition (0-511)
- *  Word positionWord: Bits 15-13=zeroes
- *                     Bits 12-10=Profile
- *                     Bit 9=MSB of activePosition
- *                     Bits 8-0=inactivePosition (0-511)
- * 
- * LCN Turnouts
- *  Word ID
- *  Byte tStatus: Bit 7=active
- *                Bits 6 to 0=zero (not used)
- *  Byte subAddress: Bits 7-0=zeroes (not used)
- *  Word address: Bits 15-0=0xffff (-1)
- *
- * VPIN Turnouts (digital outputs on Arduino or extender)
- *  Word ID
- *  Byte tStatus: Bit 7=active
- *                Bits 6 to 0=zeroes (not used)
- *  Byte subAddress: Bits 7-0: 0xFE (-1)
- *  Word address: Bits 15-0=VPIN number
- * 
-=======
  * Turnout data is stored in a structure whose length depends on the
  * type of turnout.  There is a common header of 3 bytes, followed by
  * 2 bytes for DCC turnout, 5 bytes for servo turnout, 2 bytes for a
  * VPIN turnout, or zero bytes for an LCN turnout.
  * The variable length allows the limited space in EEPROM to be used effectively.
->>>>>>> 3c9e0f2e
  */
 
 #ifndef Turnouts_h
@@ -70,32 +32,6 @@
 #include "DCC.h"
 #include "LCN.h"
 #include "IODevice.h"
-<<<<<<< HEAD
-
-const byte STATUS_ACTIVE=0x80; // Flag as activated
-const byte STATUS_PWM=0x40; // Flag as a PWM turnout
-const byte STATUS_PWMPIN=0x3F; // PWM  pin 0-63
-const int  LCN_TURNOUT_ADDRESS=-1;  // spoof dcc address -1 indicates a LCN turnout
-const int  VPIN_TURNOUT_SUBADDRESS=-2;  // spoof dcc subaddress -2 indicates a VPIN turnout
-
-struct TurnoutData {
-  int id;
-  uint8_t tStatus; // has STATUS_ACTIVE, STATUS_PWM, STATUS_PWMPIN  
-  union {
-    struct {
-      // DCC subaddress (1-4) or VPIN
-      uint8_t subAddress;
-      // DCC address, or -1 (LCN) or -2 (VPIN)
-      int address;
-    };
-    struct {
-      // Least significant 8 bits of activePosition
-      uint8_t positionByte;
-      // Most significant 4 bits of activePosition, and inactivePosition.
-      uint16_t positionWord;
-    };
-  }; // DCC address or PWM servo positions 
-=======
 
 const byte STATUS_ACTIVE=0x80; // Flag as activated in tStatus field
 const byte STATUS_TYPE = 0x7f;  // Mask for turnout type in tStatus field
@@ -149,7 +85,6 @@
       VPIN vpin;
     } vpinData;
   };
->>>>>>> 3c9e0f2e
 };
 
 class Turnout {
@@ -165,16 +100,10 @@
   static void setActive(int n, bool state);
   static void load();
   static void store();
-<<<<<<< HEAD
-  static Turnout *createVpin(int id, VPIN vpin, int initialState=0);
-  static Turnout *createDCC(int id , int address , int subAddress);
-  static Turnout *createServo(int id , VPIN vpin , uint16_t activeAngle, uint16_t inactiveAngle, uint8_t profile=1, uint8_t initialState=0);
-=======
   static Turnout *createServo(int id , VPIN vpin , uint16_t activeAngle, uint16_t inactiveAngle, uint8_t profile=1, uint8_t initialState=0);
   static Turnout *createVpin(int id, VPIN vpin, uint8_t initialState=0);
   static Turnout *createDCC(int id, uint16_t address, uint8_t subAddress);
   static Turnout *createLCN(int id, uint8_t initialState=0);
->>>>>>> 3c9e0f2e
   static Turnout *create(int id, int params, int16_t p[]);
   static Turnout *create(int id);
   void activate(bool state);
