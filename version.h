#ifndef version_h
#define version_h

#include "StringFormatter.h"

<<<<<<< HEAD
#define VERSION "3.1.0R"
=======
#define VERSION "3.1.3"
// 3.1.3 Add a loop delay to give more time for sensing an Ethernet cable connection
// 3.1.2 Eliminate wait after write when prog is joined or prog power is off
// 3.1.1 SH1106 OLED Display Offset Fix
>>>>>>> 3c9e0f2e
// 3.0.16 Ignore CV1 bit 7 read rejected by decoder when identifying loco id.  
// 3.0.15 only send function commands once, not 4 times
// 3.0.14 gap in ack tolerant fix,  prog track power management over join fix. 
// 3.0.13 Functions>127 fix
// 3.0.12 Fix HOSTNAME function for STA mode for WiFi
// 3.0.11 28 speedstep support
// 3.0.10 Teensy Support
// 3.0.9 rearranges serial newlines for the benefit of JMRI.
// 3.0.8 Includes <* *> wraps around DIAGs for the benefit of JMRI.
// 3.0.7 Includes merge from assortedBits (many changes) and ACK manager change for lazy decoders
// 3.0.6 Includes:
// Fix Bug that did not let us transmit 5 byte sized packets like PoM
// 3.0.5 Includes:
// Fix Fn Key startup with loco ID and fix state change for F16-28
// 3.0.4 Includes:
// Wifi startup bugfixes
// 3.0.3 Includes:
//  <W addr> command to write loco address and clear consist 
//  <R> command will allow for consist address
//  Startup commands implemented

#endif<|MERGE_RESOLUTION|>--- conflicted
+++ resolved
@@ -3,14 +3,11 @@
 
 #include "StringFormatter.h"
 
-<<<<<<< HEAD
-#define VERSION "3.1.0R"
-=======
-#define VERSION "3.1.3"
+#define VERSION "3.1.3x"
+// 3.1.3x Exrail experimental
 // 3.1.3 Add a loop delay to give more time for sensing an Ethernet cable connection
 // 3.1.2 Eliminate wait after write when prog is joined or prog power is off
 // 3.1.1 SH1106 OLED Display Offset Fix
->>>>>>> 3c9e0f2e
 // 3.0.16 Ignore CV1 bit 7 read rejected by decoder when identifying loco id.  
 // 3.0.15 only send function commands once, not 4 times
 // 3.0.14 gap in ack tolerant fix,  prog track power management over join fix. 
