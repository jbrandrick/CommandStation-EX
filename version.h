#ifndef version_h
#define version_h

#include "StringFormatter.h"

<<<<<<< HEAD
#define VERSION "3.0.14"
// 3.0.14 gap in ack tolerant fix,  prog track power management over join fix. 
// 3.0.13 Functions>127 fix
// 3.0.12 Fix HOSTNAME function for STA mode for WiFi
// 3.0.11 ?
=======
#define VERSION "3.1.0"
// 3.0.16 Ignore CV1 bit 7 read rejected by decoder when identifying loco id.  
// 3.0.15 only send function commands once, not 4 times
// 3.0.14 gap in ack tolerant fix,  prog track power management over join fix. 
// 3.0.13 Functions>127 fix
// 3.0.12 Fix HOSTNAME function for STA mode for WiFi
>>>>>>> ac372289
// 3.0.11 28 speedstep support
// 3.0.10 Teensy Support
// 3.0.9 rearranges serial newlines for the benefit of JMRI.
// 3.0.8 Includes <* *> wraps around DIAGs for the benefit of JMRI.
// 3.0.7 Includes merge from assortedBits (many changes) and ACK manager change for lazy decoders
// 3.0.6 Includes:
// Fix Bug that did not let us transmit 5 byte sized packets like PoM
// 3.0.5 Includes:
// Fix Fn Key startup with loco ID and fix state change for F16-28
// 3.0.4 Includes:
// Wifi startup bugfixes
// 3.0.3 Includes:
//  <W addr> command to write loco address and clear consist 
//  <R> command will allow for consist address
//  Startup commands implemented

#endif<|MERGE_RESOLUTION|>--- conflicted
+++ resolved
@@ -3,20 +3,12 @@
 
 #include "StringFormatter.h"
 
-<<<<<<< HEAD
-#define VERSION "3.0.14"
-// 3.0.14 gap in ack tolerant fix,  prog track power management over join fix. 
-// 3.0.13 Functions>127 fix
-// 3.0.12 Fix HOSTNAME function for STA mode for WiFi
-// 3.0.11 ?
-=======
-#define VERSION "3.1.0"
+#define VERSION "3.1.0R"
 // 3.0.16 Ignore CV1 bit 7 read rejected by decoder when identifying loco id.  
 // 3.0.15 only send function commands once, not 4 times
 // 3.0.14 gap in ack tolerant fix,  prog track power management over join fix. 
 // 3.0.13 Functions>127 fix
 // 3.0.12 Fix HOSTNAME function for STA mode for WiFi
->>>>>>> ac372289
 // 3.0.11 28 speedstep support
 // 3.0.10 Teensy Support
 // 3.0.9 rearranges serial newlines for the benefit of JMRI.
